// SPDX-License-Identifier: MIT
pragma solidity ^0.8.20;

import { IERC20 } from "@openzeppelin/contracts/token/ERC20/IERC20.sol";
import { SafeERC20 } from "@openzeppelin/contracts/token/ERC20/utils/SafeERC20.sol";
import { IERC4626 } from "@openzeppelin/contracts/interfaces/IERC4626.sol";
import { ReentrancyGuard } from "@openzeppelin/contracts/utils/ReentrancyGuard.sol";
import { Pausable } from "@openzeppelin/contracts/utils/Pausable.sol";
import { DStakeRouter } from "./DStakeRouter.sol";
import { IDStableConversionAdapter } from "./interfaces/IDStableConversionAdapter.sol";
import { DeterministicVaultSelector } from "./libraries/DeterministicVaultSelector.sol";
import { AllocationCalculator } from "./libraries/AllocationCalculator.sol";
import { BasisPointConstants } from "../../common/BasisPointConstants.sol";

/**
 * @title DStakeRouterMorpho
 * @notice Advanced DStakeRouter that uses deterministic selection to distribute deposits
 *         and withdrawals across multiple MetaMorpho vaults, achieving target allocations
 *         through natural convergence without explicit rebalancing.
 * @dev Inherits from DStakeRouter and extends functionality with multi-vault deterministic routing.
 *
 *      Core Algorithm:
 *      - Deposits: Split across up to maxVaultsPerOperation vaults (default 1, configurable)
 *      - Selection uses deterministic top-X selection of most underallocated vaults
 *      - Withdrawals: Select up to maxVaultsPerOperation most overallocated vaults
 *      - Natural convergence toward target allocations over time
 *      - Emergency collateral exchange for manual optimization
 */
contract DStakeRouterMorpho is DStakeRouter, ReentrancyGuard, Pausable {
  using SafeERC20 for IERC20;

  // --- Libraries ---
  using AllocationCalculator for uint256[];

  // --- Constants ---
  uint256 public maxVaultsPerOperation = 1;

  // --- Roles ---
  bytes32 public constant PAUSER_ROLE = keccak256("PAUSER_ROLE");
  bytes32 public constant VAULT_MANAGER_ROLE = keccak256("VAULT_MANAGER_ROLE");
  // Note: CONFIG_MANAGER_ROLE is inherited from DStakeRouter

  // --- State Variables ---
  uint256 public maxVaultCount = 10; // Governable limit for gas optimization

  // --- Enums ---
  enum OperationType {
    DEPOSIT,
    WITHDRAWAL
  }

  // --- Errors ---
  error InvalidAmount();
  error InvalidVaultConfig();
  error VaultNotActive(address vault);
  error InsufficientActiveVaults();
  error TargetAllocationsMismatch();
  error VaultAlreadyExists(address vault);
  error InvalidTargetAllocation(uint256 target);
  error TotalAllocationInvalid(uint256 total);
  error NoLiquidityAvailable();
  error AllVaultsPaused();
  error InvalidMaxVaultCount(uint256 count);
  error VaultMustHaveZeroAllocation(address vault, uint256 currentAllocation);
  error InvalidMaxVaultsPerOperation(uint256 count);
  error MaxVaultsPerOperationTooHigh(uint256 requested, uint256 maxAllowed);
  error InsufficientActiveVaultsForOperation(uint256 activeCount);

  // --- Structs ---

  /**
   * @notice Configuration for a MetaMorpho vault in the routing system
   * @param vault Address of the MetaMorpho vault (ERC4626)
   * @param adapter Address of the conversion adapter for this vault
   * @param targetBps Target allocation in basis points (e.g., 600000 = 60%)
   * @param isActive Whether this vault is currently active for routing
   */
  struct VaultConfig {
    address vault; // MetaMorpho vault address
    address adapter; // Conversion adapter address
    uint256 targetBps; // Target allocation in basis points
    bool isActive; // Whether vault is active for routing
  }

  // --- State Variables ---

  /// @notice Array of vault configurations
  VaultConfig[] public vaultConfigs;

  /// @notice Mapping from vault address to array index for O(1) lookups
  mapping(address => uint256) public vaultToIndex;

  /// @notice Mapping to track which vault addresses exist (for duplicate prevention)
  mapping(address => bool) public vaultExists;

  // --- Events ---

  event VaultConfigAdded(address indexed vault, address indexed adapter, uint256 targetBps);
  event VaultConfigUpdated(address indexed vault, address indexed adapter, uint256 targetBps, bool isActive);
  event VaultConfigRemoved(address indexed vault);
  event WeightedDeposit(address[] selectedVaults, uint256[] depositAmounts, uint256 totalDStableAmount, uint256 randomSeed);
  event WeightedWithdrawal(address[] selectedVaults, uint256[] withdrawalAmounts, uint256 totalDStableAmount, uint256 randomSeed);
  event CollateralExchanged(address indexed fromVault, address indexed toVault, uint256 amount, address indexed initiator);
  event MaxVaultCountUpdated(uint256 oldCount, uint256 newCount);
  event MaxVaultsPerOperationUpdated(uint256 oldCount, uint256 newCount);

  // --- Constructor ---

  /**
   * @notice Initializes the DStakeRouterMorpho contract
   * @param _dStakeToken Address of the DStakeToken this router serves
   * @param _collateralVault Address of the DStakeCollateralVault
   */
  constructor(address _dStakeToken, address _collateralVault) DStakeRouter(_dStakeToken, _collateralVault) {
    // Base constructor handles all setup and validation

    // Grant additional roles specific to DStakeRouterMorpho
    _grantRole(VAULT_MANAGER_ROLE, msg.sender);
    _grantRole(PAUSER_ROLE, msg.sender);
  }

  // --- Core Routing Functions (Override IDStakeRouter) ---

  /**
   * @notice Handles deposits with deterministic vault selection
   * @dev Overrides the base deposit function to implement multi-vault deterministic routing
   * @param dStableAmount Amount of dStable to deposit
   */
  function deposit(uint256 dStableAmount) external override onlyRole(DSTAKE_TOKEN_ROLE) nonReentrant whenNotPaused {
    if (dStableAmount == 0) revert InvalidAmount();

    // Get active vaults and their current allocations (only vaults healthy for deposits)
    (
      address[] memory activeVaults,
      uint256[] memory currentAllocations,
      uint256[] memory targetAllocations
    ) = _getActiveVaultsAndAllocations(OperationType.DEPOSIT);

    if (activeVaults.length == 0) {
      revert InsufficientActiveVaults();
    }

    // Select vaults for deposit (up to maxVaultsPerOperation, or fewer if not enough active)
    uint256 selectCount = activeVaults.length < maxVaultsPerOperation ? activeVaults.length : maxVaultsPerOperation;

    (address[] memory selectedVaults, ) = DeterministicVaultSelector.selectTopUnderallocated(
      activeVaults,
      currentAllocations,
      targetAllocations,
      selectCount
    );

    // Split deposit amount proportionally based on underallocations
    uint256[] memory selectedTargetAllocations = new uint256[](selectedVaults.length);
    uint256[] memory selectedCurrentAllocations = new uint256[](selectedVaults.length);
    uint256[] memory underallocations = new uint256[](selectedVaults.length);

    // Extract allocations for selected vaults
    for (uint256 i = 0; i < selectedVaults.length; i++) {
      for (uint256 j = 0; j < activeVaults.length; j++) {
        if (selectedVaults[i] == activeVaults[j]) {
          selectedTargetAllocations[i] = targetAllocations[j];
          selectedCurrentAllocations[i] = currentAllocations[j];
          if (targetAllocations[j] > currentAllocations[j]) {
            underallocations[i] = targetAllocations[j] - currentAllocations[j];
          }
          break;
        }
      }
    }

    // Use proportional split based on underallocations
    (uint256[] memory depositAmounts, uint256 remainder) = AllocationCalculator.splitAmountProportionally(dStableAmount, underallocations);

    // Distribute any remainder
    if (remainder > 0) {
      depositAmounts = AllocationCalculator.distributeRemainder(depositAmounts, dStableAmount, underallocations, remainder);
    }

    // Fallback to even split if all underallocations are zero
    bool allZero = true;
    for (uint256 i = 0; i < underallocations.length; i++) {
      if (underallocations[i] > 0) {
        allZero = false;
        break;
      }
    }
    if (allZero) {
      depositAmounts = AllocationCalculator.splitAmountEvenly(dStableAmount, selectedVaults.length);
    }

    // Execute deposits to selected vaults
    _executeMultiVaultDeposits(selectedVaults, depositAmounts, dStableAmount);

    emit WeightedDeposit(selectedVaults, depositAmounts, dStableAmount, 0);
  }

  /**
   * @notice Handles withdrawals with deterministic vault selection from overweight vaults
   * @dev Overrides the base withdrawal function to implement multi-vault deterministic routing
   * @param dStableAmount Amount of dStable to withdraw
   * @param receiver Address to receive the withdrawn dStable
   * @param owner Owner initiating the withdrawal
   */
  function withdraw(
    uint256 dStableAmount,
    address receiver,
    address owner
  ) external override onlyRole(DSTAKE_TOKEN_ROLE) nonReentrant whenNotPaused {
    if (dStableAmount == 0) revert InvalidAmount();

    // Get active vaults and their current allocations (only vaults healthy for withdrawals)
    (
      address[] memory activeVaults,
      uint256[] memory currentAllocations,
      uint256[] memory targetAllocations
    ) = _getActiveVaultsAndAllocations(OperationType.WITHDRAWAL);

    if (activeVaults.length == 0) {
      revert InsufficientActiveVaults();
    }

    // Select vaults for withdrawal (up to maxVaultsPerOperation, prioritizing overweight vaults)
    uint256 selectCount = activeVaults.length < maxVaultsPerOperation ? activeVaults.length : maxVaultsPerOperation;

    (address[] memory selectedVaults, uint256[] memory selectedIndices) = DeterministicVaultSelector.selectTopOverallocated(
      activeVaults,
      currentAllocations,
      targetAllocations,
      selectCount
    );

    // Calculate withdrawal amounts proportionally based on available liquidity
    (uint256[] memory withdrawalAmounts, uint256 totalUsed) = _calculateWithdrawalAmounts(
      selectedVaults,
      selectedIndices,
      dStableAmount,
      activeVaults,
      currentAllocations,
      targetAllocations
    );

    // Execute withdrawals from selected vaults using calculated amounts
    _executeMultiVaultWithdrawals(selectedVaults, withdrawalAmounts, totalUsed, receiver);

    emit WeightedWithdrawal(selectedVaults, withdrawalAmounts, dStableAmount, 0);
    // Note: owner parameter not emitted to avoid stack too deep
  }

  // --- Collateral Exchange Function ---

  /**
   * @notice Exchanges collateral between vaults for manual rebalancing
   * @dev Allows authorized users to move assets between vaults to optimize allocations
   * @param fromVault Address of the vault to withdraw from
   * @param toVault Address of the vault to deposit to
   * @param amount Amount of dStable equivalent to exchange
   * @param minToVaultAssetAmount Minimum amount of target vault asset to accept (slippage protection)
   */
  function exchangeCollateral(
    address fromVault,
    address toVault,
    uint256 amount,
    uint256 minToVaultAssetAmount
  ) external onlyRole(COLLATERAL_EXCHANGER_ROLE) nonReentrant {
    if (amount == 0) revert InvalidAmount();
    if (fromVault == toVault) revert InvalidVaultConfig();

    // Validate both vaults are configured and active
    VaultConfig memory fromConfig = _getVaultConfig(fromVault);
    VaultConfig memory toConfig = _getVaultConfig(toVault);

    if (!fromConfig.isActive || !toConfig.isActive) {
      revert VaultNotActive(fromConfig.isActive ? toVault : fromVault);
    }

    // Check if target vault is healthy for deposits and source vault is healthy for withdrawals
    if (!_isVaultHealthyForDeposits(toVault)) {
      revert VaultNotActive(toVault);
    }

    if (!_isVaultHealthyForWithdrawals(fromVault)) {
      revert VaultNotActive(fromVault);
    }

    // Use the existing exchangeAssetsUsingAdapters function
    // Calculate required shares for withdrawal (not deposit)
    uint256 requiredVaultAssetAmount = IERC4626(fromVault).previewWithdraw(amount);

    // Execute the exchange using the parent contract's function
<<<<<<< HEAD
    this.exchangeAssetsUsingAdapters(
      fromVault,
      toVault,
      requiredVaultAssetAmount,
      0 // TODO: Consider adding slippage protection with minToVaultAssetAmount
    );
=======
    this.exchangeAssetsUsingAdapters(fromVault, toVault, requiredVaultAssetAmount, minToVaultAssetAmount);
>>>>>>> 21dbb909

    emit CollateralExchanged(fromVault, toVault, amount, msg.sender);
  }

  // --- Admin Functions ---

  /**
   * @notice Adds or updates multiple vault configurations
   * @dev Only callable by admin role
   * @param configs Array of vault configurations to add/update
   */
  function setVaultConfigs(VaultConfig[] calldata configs) external onlyRole(VAULT_MANAGER_ROLE) {
    // Validate total allocations
    uint256 totalTargetBps = 0;
    for (uint256 i = 0; i < configs.length; i++) {
      totalTargetBps += configs[i].targetBps;
    }

    if (totalTargetBps != BasisPointConstants.ONE_HUNDRED_PERCENT_BPS) {
      revert TotalAllocationInvalid(totalTargetBps);
    }

    // Clear existing configurations
    _clearVaultConfigs();

    // Add new configurations
    for (uint256 i = 0; i < configs.length; i++) {
      _addVaultConfig(configs[i]);
    }
  }

  /**
   * @notice Adds a single vault configuration
   * @dev Only callable by admin role
   * @param config Vault configuration to add
   */
  function addVaultConfig(VaultConfig calldata config) external onlyRole(VAULT_MANAGER_ROLE) {
    _addVaultConfig(config);
  }

  /**
   * @notice Updates an existing vault configuration
   * @dev Only callable by admin role. Does not validate total allocations - use validateTotalAllocations() if needed
<<<<<<< HEAD
=======
   *      WARNING: This function can temporarily leave total allocations != 100%, which may affect
   *      deposit/withdrawal behavior until all vault configurations are properly aligned.
   *      Consider using setVaultConfigs() for atomic updates of all vaults.
>>>>>>> 21dbb909
   * @param vault Address of the vault to update
   * @param adapter New adapter address
   * @param targetBps New target allocation in basis points
   * @param isActive New active status
   */
  function updateVaultConfig(address vault, address adapter, uint256 targetBps, bool isActive) external onlyRole(VAULT_MANAGER_ROLE) {
    if (!vaultExists[vault]) {
      revert AdapterNotFound(vault);
    }

    uint256 index = vaultToIndex[vault];
    VaultConfig storage config = vaultConfigs[index];

    config.adapter = adapter;
    config.targetBps = targetBps;
    config.isActive = isActive;

    // Update adapter mapping in parent contract
    if (isActive) {
      this.addAdapter(vault, adapter);
    }

    emit VaultConfigUpdated(vault, adapter, targetBps, isActive);
  }

  /**
   * @notice Validates that total target allocations sum to 100%
   * @dev Can be called after multiple updateVaultConfig calls to ensure consistency
   * @return isValid True if total allocations equal BasisPointConstants.ONE_HUNDRED_PERCENT_BPS
   * @return totalBps Current total of all target allocations
   */
  function validateTotalAllocations() external view returns (bool isValid, uint256 totalBps) {
    totalBps = 0;
    for (uint256 i = 0; i < vaultConfigs.length; i++) {
      totalBps += vaultConfigs[i].targetBps;
    }
    isValid = (totalBps == BasisPointConstants.ONE_HUNDRED_PERCENT_BPS);
    return (isValid, totalBps);
  }

  /**
   * @notice Removes a vault configuration
   * @dev Only callable by admin role. Does not automatically migrate funds.
   *      Requires target allocation to be 0 to prevent asset stranding.
   *      This function is idempotent - it can be called multiple times safely.
   * @param vault Address of the vault to remove
   */
  function removeVaultConfig(address vault) external onlyRole(VAULT_MANAGER_ROLE) {
    // Early return if vault doesn't exist (idempotent behavior)
    if (!vaultExists[vault]) {
      return;
    }

    // Check that target allocation is 0 before allowing removal
    VaultConfig memory config = vaultConfigs[vaultToIndex[vault]];
    if (config.targetBps != 0) {
      revert VaultMustHaveZeroAllocation(vault, config.targetBps);
    }

    uint256 indexToRemove = vaultToIndex[vault];
    uint256 lastIndex = vaultConfigs.length - 1;

    // Move last element to the position of element to remove
    if (indexToRemove != lastIndex) {
      VaultConfig storage lastConfig = vaultConfigs[lastIndex];
      vaultConfigs[indexToRemove] = lastConfig;
      vaultToIndex[lastConfig.vault] = indexToRemove;
    }

    // Remove the last element
    vaultConfigs.pop();
    delete vaultToIndex[vault];
    delete vaultExists[vault];

    // Only remove adapter from parent contract if it exists to avoid revert
    // This prevents inconsistent state and makes the function idempotent
    if (this.vaultAssetToAdapter(vault) != address(0)) {
      this.removeAdapter(vault);
    }

    emit VaultConfigRemoved(vault);
  }

  /**
   * @notice Emergency function to pause a specific vault
   * @dev Only callable by guardian role
   * @param vault Address of the vault to pause
   */
  function emergencyPauseVault(address vault) external onlyRole(PAUSER_ROLE) {
    if (!vaultExists[vault]) {
      revert AdapterNotFound(vault);
    }

    uint256 index = vaultToIndex[vault];
    vaultConfigs[index].isActive = false;

    emit VaultConfigUpdated(vault, vaultConfigs[index].adapter, vaultConfigs[index].targetBps, false);
  }

  /**
   * @notice Sets the maximum number of vaults per deposit/withdrawal operation
   * @dev Only callable by admin role. Must be at least 1 and less than half of active vaults
   *      to ensure weighted selection frequency matters. Special case: if 2 or fewer active
   *      vaults, maximum allowed is 1.
   * @param _maxVaultsPerOperation New maximum vaults per operation
   */
  function setMaxVaultsPerOperation(uint256 _maxVaultsPerOperation) external onlyRole(CONFIG_MANAGER_ROLE) {
    if (_maxVaultsPerOperation == 0) {
      revert InvalidMaxVaultsPerOperation(_maxVaultsPerOperation);
    }

    uint256 activeVaultCount = _countActiveVaults();
    if (activeVaultCount == 0) {
      revert InsufficientActiveVaultsForOperation(activeVaultCount);
    }

    uint256 maxAllowed = activeVaultCount > 2 ? activeVaultCount / 2 : 1;
    if (_maxVaultsPerOperation > maxAllowed) {
      revert MaxVaultsPerOperationTooHigh(_maxVaultsPerOperation, maxAllowed);
    }

    uint256 oldMaxVaultsPerOperation = maxVaultsPerOperation;
    maxVaultsPerOperation = _maxVaultsPerOperation;

    emit MaxVaultsPerOperationUpdated(oldMaxVaultsPerOperation, _maxVaultsPerOperation);
  }

  /**
   * @notice Sets the maximum number of vaults allowed in the system
   * @dev Only callable by admin role. Must be greater than 0 and at least the current vault count
   * @param _maxVaultCount New maximum vault count
   */
  function setMaxVaultCount(uint256 _maxVaultCount) external onlyRole(CONFIG_MANAGER_ROLE) {
    if (_maxVaultCount == 0) {
      revert InvalidMaxVaultCount(_maxVaultCount);
    }

    // Ensure we don't set it below the current number of vaults
    if (_maxVaultCount < vaultConfigs.length) {
      revert InvalidMaxVaultCount(_maxVaultCount);
    }

    uint256 oldMaxVaultCount = maxVaultCount;
    maxVaultCount = _maxVaultCount;

    emit MaxVaultCountUpdated(oldMaxVaultCount, _maxVaultCount);
  }

  /**
   * @notice Emergency pause function to halt deposits and withdrawals
   * @dev Only callable by accounts with PAUSER_ROLE (typically admin or guardian)
   */
  function pause() external onlyRole(PAUSER_ROLE) {
    _pause();
  }

  /**
   * @notice Unpause function to resume normal operations
   * @dev Only callable by accounts with PAUSER_ROLE (typically admin or guardian)
   */
  function unpause() external onlyRole(PAUSER_ROLE) {
    _unpause();
  }

  // --- View Functions ---

  /**
   * @notice Returns current allocations for all configured vaults
   * @return vaults Array of vault addresses
   * @return currentAllocations Array of current allocations in basis points
   * @return targetAllocations Array of target allocations in basis points
   * @return totalBalance Total balance across all vaults
   */
  function getCurrentAllocations()
    external
    view
    returns (address[] memory vaults, uint256[] memory currentAllocations, uint256[] memory targetAllocations, uint256 totalBalance)
  {
    return _getAllVaultsAndAllocations();
  }

  /**
   * @notice Returns only active vault addresses
   * @dev For backward compatibility, defaults to checking deposit health
   * @return activeVaults Array of active vault addresses
   */
  function getActiveVaults() external view returns (address[] memory activeVaults) {
    (activeVaults, , ) = _getActiveVaultsAndAllocations(OperationType.DEPOSIT);
  }

  /**
   * @notice Returns the number of configured vaults
   * @return count Number of vaults in configuration
   */
  function getVaultCount() external view returns (uint256 count) {
    return vaultConfigs.length;
  }

  /**
   * @notice Returns vault configuration at specific index
   * @param index Index of the vault configuration
   * @return config Vault configuration
   */
  function getVaultConfigByIndex(uint256 index) external view returns (VaultConfig memory config) {
    require(index < vaultConfigs.length, "Index out of bounds");
    return vaultConfigs[index];
  }

  /**
   * @notice Returns vault configuration by vault address
   * @param vault Address of the vault
   * @return config Vault configuration
   */
  function getVaultConfig(address vault) external view returns (VaultConfig memory config) {
    return _getVaultConfig(vault);
  }

  /**
   * @notice Checks if a vault is currently healthy and not paused
   * @dev For backward compatibility, defaults to checking deposit health
   * @param vault Address of the vault to check
   * @return healthy True if vault is healthy for deposits
   */
  function isVaultHealthy(address vault) external view returns (bool healthy) {
    return _isVaultHealthyForDeposits(vault);
  }

  /**
   * @notice Checks if a vault is healthy for deposit operations
   * @param vault Address of the vault to check
   * @return healthy True if vault can accept deposits
   */
  function isVaultHealthyForDeposits(address vault) external view returns (bool healthy) {
    return _isVaultHealthyForDeposits(vault);
  }

  /**
   * @notice Checks if a vault is healthy for withdrawal operations
   * @param vault Address of the vault to check
   * @return healthy True if vault can process withdrawals
   */
  function isVaultHealthyForWithdrawals(address vault) external view returns (bool healthy) {
    return _isVaultHealthyForWithdrawals(vault);
  }

  // --- Internal Helper Functions ---

  /**
   * @notice Internal function to get active vaults and their allocations
   * @param operationType Type of operation to filter vaults by health status
   * @return activeVaults Array of active vault addresses
   * @return currentAllocations Array of current allocations in basis points
   * @return targetAllocations Array of target allocations in basis points
   */
  function _getActiveVaultsAndAllocations(
    OperationType operationType
  ) internal view returns (address[] memory activeVaults, uint256[] memory currentAllocations, uint256[] memory targetAllocations) {
    // First, count active vaults
    uint256 activeCount = 0;
    for (uint256 i = 0; i < vaultConfigs.length; i++) {
      if (vaultConfigs[i].isActive && _isVaultHealthyForOperation(vaultConfigs[i].vault, operationType)) {
        activeCount++;
      }
    }

    if (activeCount == 0) {
      return (new address[](0), new uint256[](0), new uint256[](0));
    }

    // Allocate arrays for active vaults only
    activeVaults = new address[](activeCount);
    uint256[] memory balances = new uint256[](activeCount);
    targetAllocations = new uint256[](activeCount);

    // Populate arrays with active vault data
    uint256 activeIndex = 0;
    for (uint256 i = 0; i < vaultConfigs.length; i++) {
      VaultConfig memory config = vaultConfigs[i];
      if (config.isActive && _isVaultHealthyForOperation(config.vault, operationType)) {
        activeVaults[activeIndex] = config.vault;
        balances[activeIndex] = _getVaultBalance(config.vault);
        targetAllocations[activeIndex] = config.targetBps;
        activeIndex++;
      }
    }

    // Calculate current allocations based on balances
    (currentAllocations, ) = AllocationCalculator.calculateCurrentAllocations(balances);

    return (activeVaults, currentAllocations, targetAllocations);
  }

  /**
   * @notice Helper function to check vault health based on operation type
   * @param vault Address of the vault to check
   * @param operationType Type of operation (deposit or withdrawal)
   * @return healthy True if vault is healthy for the specified operation
   */
  function _isVaultHealthyForOperation(address vault, OperationType operationType) internal view returns (bool healthy) {
    if (operationType == OperationType.DEPOSIT) {
      return _isVaultHealthyForDeposits(vault);
    } else {
      return _isVaultHealthyForWithdrawals(vault);
    }
  }

  /**
   * @notice Internal function to get all vaults and their allocations (including inactive)
   * @return vaults Array of all vault addresses
   * @return currentAllocations Array of current allocations in basis points
   * @return targetAllocations Array of target allocations in basis points
   * @return totalBalance Total balance across all vaults
   */
  function _getAllVaultsAndAllocations()
    internal
    view
    returns (address[] memory vaults, uint256[] memory currentAllocations, uint256[] memory targetAllocations, uint256 totalBalance)
  {
    uint256 vaultCount = vaultConfigs.length;
    vaults = new address[](vaultCount);
    uint256[] memory balances = new uint256[](vaultCount);
    targetAllocations = new uint256[](vaultCount);

    // Populate arrays with all vault data
    for (uint256 i = 0; i < vaultCount; i++) {
      VaultConfig memory config = vaultConfigs[i];
      vaults[i] = config.vault;
      balances[i] = _getVaultBalance(config.vault);
      targetAllocations[i] = config.targetBps;
    }

    // Calculate current allocations based on balances
    (currentAllocations, totalBalance) = AllocationCalculator.calculateCurrentAllocations(balances);

    return (vaults, currentAllocations, targetAllocations, totalBalance);
  }

  /**
   * @notice Gets the current balance of a vault in dStable terms
   * @param vault Address of the vault
   * @return balance Current balance in dStable equivalent
   */
  function _getVaultBalance(address vault) internal view returns (uint256 balance) {
    return _getVaultBalanceWithAdapter(vault, address(0));
  }

  function _getVaultBalanceWithAdapter(address vault, address adapter) internal view returns (uint256 balance) {
    try IERC20(vault).balanceOf(address(collateralVault)) returns (uint256 shares) {
      if (shares == 0) return 0;

      if (adapter == address(0)) {
        adapter = this.vaultAssetToAdapter(vault);
      }
      if (adapter == address(0)) return 0;

      try IDStableConversionAdapter(adapter).assetValueInDStable(vault, shares) returns (uint256 value) {
        return value;
      } catch {
        return 0;
      }
    } catch {
      return 0;
    }
  }

  /**
   * @notice Gets vault configuration by address
   * @param vault Address of the vault
   * @return config Vault configuration
   */
  function _getVaultConfig(address vault) internal view returns (VaultConfig memory config) {
    if (!vaultExists[vault]) {
      revert AdapterNotFound(vault);
    }
    return vaultConfigs[vaultToIndex[vault]];
  }

  /**
   * @notice Checks if a vault is healthy for deposits and not paused
   * @dev Checks if the vault can preview deposit operations
   * @param vault Address of the vault to check
   * @return healthy True if vault can accept deposits
   */
  function _isVaultHealthyForDeposits(address vault) internal view returns (bool healthy) {
    try IERC4626(vault).totalAssets() returns (uint256) {
      try IERC4626(vault).previewDeposit(1e18) returns (uint256 shares) {
        return shares > 0;
      } catch {
        return false;
      }
    } catch {
      return false;
    }
  }

  /**
   * @notice Checks if a vault is healthy for withdrawals and not paused
   * @dev Checks if the vault can preview redeem operations
   * @param vault Address of the vault to check
   * @return healthy True if vault can process withdrawals
   */
  function _isVaultHealthyForWithdrawals(address vault) internal view returns (bool healthy) {
    try IERC4626(vault).totalAssets() returns (uint256) {
      // Check if we have any shares in this vault
      uint256 vaultShares = IERC20(vault).balanceOf(address(collateralVault));
      if (vaultShares == 0) {
        return false;
      }

      try IERC4626(vault).previewRedeem(vaultShares) returns (uint256 assets) {
        return assets > 0;
      } catch {
        return false;
      }
    } catch {
      return false;
    }
  }

  /**
   * @notice Executes deposits to multiple vaults
   * @param selectedVaults Array of vault addresses to deposit to
   * @param depositAmounts Array of dStable amounts to deposit to each vault
   * @param totalAmount Total amount being deposited (for validation)
   */
  function _executeMultiVaultDeposits(address[] memory selectedVaults, uint256[] memory depositAmounts, uint256 totalAmount) internal {
    uint256 totalMintedShares = 0;

    // Pull total dStable from caller once
    IERC20(dStable).safeTransferFrom(msg.sender, address(this), totalAmount);

    for (uint256 i = 0; i < selectedVaults.length; i++) {
      if (depositAmounts[i] == 0) continue;

      VaultConfig memory config = _getVaultConfig(selectedVaults[i]);

      // Execute deposit to this vault (inline logic since _executeDeposit is private in parent)
      IDStableConversionAdapter adapter = IDStableConversionAdapter(config.adapter);

      // Preview the conversion
      (address vaultAssetExpected, uint256 expectedShares) = adapter.previewConvertToVaultAsset(depositAmounts[i]);

      if (vaultAssetExpected != selectedVaults[i]) {
        revert AdapterAssetMismatch(config.adapter, selectedVaults[i], vaultAssetExpected);
      }

      uint256 beforeBal = IERC20(selectedVaults[i]).balanceOf(address(collateralVault));

      // Approve adapter to spend dStable
      IERC20(dStable).safeIncreaseAllowance(config.adapter, depositAmounts[i]);

      // Convert dStable to vault asset through adapter
      (, uint256 convertedAmount) = adapter.convertToVaultAsset(depositAmounts[i]);

      // Clear any remaining allowance after conversion for security
      IERC20(dStable).forceApprove(config.adapter, 0);

      // Verify the shares were sent to collateralVault
      uint256 afterBal = IERC20(selectedVaults[i]).balanceOf(address(collateralVault));
      uint256 actualShares = afterBal - beforeBal;

      if (actualShares < expectedShares) {
        revert SlippageCheckFailed(selectedVaults[i], actualShares, expectedShares);
      }

      totalMintedShares += actualShares;

      emit RouterDeposit(config.adapter, selectedVaults[i], msg.sender, actualShares, depositAmounts[i]);
    }
  }

  /**
   * @notice Executes withdrawals from multiple vaults
   * @param selectedVaults Array of vault addresses to withdraw from
   * @param withdrawalAmounts Array of dStable amounts to withdraw from each vault
   * @param totalAmount Total amount being withdrawn
   * @param receiver Address to receive the withdrawn dStable
   */
  function _executeMultiVaultWithdrawals(
    address[] memory selectedVaults,
    uint256[] memory withdrawalAmounts,
    uint256 totalAmount,
    address receiver
  ) internal {
    uint256 totalReceived = 0;

    for (uint256 i = 0; i < selectedVaults.length; i++) {
      if (withdrawalAmounts[i] == 0) continue;

      VaultConfig memory config = _getVaultConfig(selectedVaults[i]);
      IDStableConversionAdapter adapter = IDStableConversionAdapter(config.adapter);

      // Calculate required vault asset amount
      uint256 vaultAssetAmount = IERC4626(selectedVaults[i]).previewWithdraw(withdrawalAmounts[i]);
      if (vaultAssetAmount == 0) continue;

      // Pull vault asset from collateral vault
      collateralVault.sendAsset(selectedVaults[i], vaultAssetAmount, address(this));

      // Approve adapter
      IERC20(selectedVaults[i]).forceApprove(config.adapter, vaultAssetAmount);

      // Convert to dStable
      uint256 receivedDStable = adapter.convertFromVaultAsset(vaultAssetAmount);

      // Clear any remaining allowance after conversion for security
      IERC20(selectedVaults[i]).forceApprove(config.adapter, 0);

      totalReceived += receivedDStable;
    }

    // Handle any shortfall from router reserves
    if (totalReceived < totalAmount) {
      uint256 routerBalance = IERC20(dStable).balanceOf(address(this));
      uint256 shortfall = totalAmount - totalReceived;

      if (routerBalance < shortfall) {
        revert InsufficientDStableFromAdapter(address(0), totalAmount, totalReceived);
      }
    }

    // Transfer exact requested amount to receiver
    IERC20(dStable).safeTransfer(receiver, totalAmount);

    // Handle any surplus (rare)
    uint256 surplus = IERC20(dStable).balanceOf(address(this));
    if (surplus > 0) {
      emit SurplusHeld(surplus);
    }
  }

  /**
   * @notice Calculates withdrawal amounts from selected vaults based on available liquidity
   * @param selectedVaults Array of selected vault addresses
   * @param selectedIndices Array of indices in the original active vaults array
   * @param totalAmount Total amount to withdraw
   * @param activeVaults Array of all active vault addresses
   * @param currentAllocations Current allocations of all active vaults
   * @param targetAllocations Target allocations of all active vaults
   * @return withdrawalAmounts Array of amounts to withdraw from each vault
   * @return totalUsed Actual total amount that will be withdrawn
   */
  function _calculateWithdrawalAmounts(
    address[] memory selectedVaults,
    uint256[] memory selectedIndices,
    uint256 totalAmount,
    address[] memory activeVaults,
    uint256[] memory currentAllocations,
    uint256[] memory targetAllocations
  ) internal view returns (uint256[] memory withdrawalAmounts, uint256 totalUsed) {
    // Get available liquidity from each selected vault
    uint256[] memory availableLiquidity = new uint256[](selectedVaults.length);
    uint256 totalSelectedLiquidity = 0;

    for (uint256 i = 0; i < selectedVaults.length; i++) {
      uint256 vaultShares = IERC20(selectedVaults[i]).balanceOf(address(collateralVault));
      if (vaultShares > 0) {
        try IERC4626(selectedVaults[i]).previewRedeem(vaultShares) returns (uint256 assets) {
          availableLiquidity[i] = assets;
          totalSelectedLiquidity += assets;
        } catch {
          availableLiquidity[i] = 0;
        }
      }
    }

    if (totalSelectedLiquidity == 0) {
      revert NoLiquidityAvailable();
    }

    // Check if selected vaults have enough liquidity
    if (totalAmount <= totalSelectedLiquidity) {
      // Selected vaults have enough liquidity
      uint256 remainder;
      (withdrawalAmounts, remainder) = AllocationCalculator.splitAmountProportionally(totalAmount, availableLiquidity);

      // Distribute remainder to guarantee exact amount
      if (remainder > 0) {
        withdrawalAmounts = AllocationCalculator.distributeRemainder(withdrawalAmounts, totalAmount, availableLiquidity, remainder);
      }

      totalUsed = totalAmount;
    } else {
      // Selected vaults don't have enough liquidity - try to select additional overallocated vaults
      uint256 additionalNeeded = totalAmount - totalSelectedLiquidity;

      // Find additional overallocated vaults that can provide more liquidity
      uint256 additionalVaultsNeeded = maxVaultsPerOperation - selectedVaults.length;

      if (additionalVaultsNeeded > 0) {
        // Get all active vaults not already selected
        address[] memory remainingVaults = new address[](activeVaults.length);
        uint256[] memory remainingAllocations = new uint256[](activeVaults.length);
        uint256[] memory remainingTargets = new uint256[](activeVaults.length);
        uint256 remainingCount = 0;

        for (uint256 i = 0; i < activeVaults.length; i++) {
          bool alreadySelected = false;
          for (uint256 j = 0; j < selectedVaults.length; j++) {
            if (activeVaults[i] == selectedVaults[j]) {
              alreadySelected = true;
              break;
            }
          }

          if (!alreadySelected) {
            remainingVaults[remainingCount] = activeVaults[i];
            remainingAllocations[remainingCount] = currentAllocations[i];
            remainingTargets[remainingCount] = targetAllocations[i];
            remainingCount++;
          }
        }

        // Select additional overallocated vaults if any exist
        if (remainingCount > 0) {
          // Resize arrays to actual count
          address[] memory trimmedRemainingVaults = new address[](remainingCount);
          uint256[] memory trimmedRemainingAllocations = new uint256[](remainingCount);
          uint256[] memory trimmedRemainingTargets = new uint256[](remainingCount);

          for (uint256 i = 0; i < remainingCount; i++) {
            trimmedRemainingVaults[i] = remainingVaults[i];
            trimmedRemainingAllocations[i] = remainingAllocations[i];
            trimmedRemainingTargets[i] = remainingTargets[i];
          }

          uint256 selectAdditional = additionalVaultsNeeded > remainingCount ? remainingCount : additionalVaultsNeeded;

          (address[] memory additionalVaults, ) = DeterministicVaultSelector.selectTopOverallocated(
            trimmedRemainingVaults,
            trimmedRemainingAllocations,
            trimmedRemainingTargets,
            selectAdditional
          );

          // Calculate additional liquidity from these vaults
          uint256 additionalLiquidity = 0;
          for (uint256 i = 0; i < additionalVaults.length; i++) {
            uint256 vaultShares = IERC20(additionalVaults[i]).balanceOf(address(collateralVault));
            if (vaultShares > 0) {
              try IERC4626(additionalVaults[i]).previewRedeem(vaultShares) returns (uint256 assets) {
                additionalLiquidity += assets;
              } catch {
                // Ignore vaults that can't be redeemed
              }
            }
          }

          // If we can get closer to the target amount with additional vaults
          if (additionalLiquidity > 0) {
            uint256 totalAvailableLiquidity = totalSelectedLiquidity + additionalLiquidity;

            if (totalAmount <= totalAvailableLiquidity) {
              // We can fulfill the full request
              totalUsed = totalAmount;
            } else {
              // Use all available liquidity
              totalUsed = totalAvailableLiquidity;
            }

            // Since we're changing vault selection, fall back to proportional distribution
            // based on selected vault liquidity only (this is a simplified approach)
            uint256 remainder2;
            (withdrawalAmounts, remainder2) = AllocationCalculator.splitAmountProportionally(
              totalUsed > totalSelectedLiquidity ? totalSelectedLiquidity : totalUsed,
              availableLiquidity
            );

            if (remainder2 > 0) {
              withdrawalAmounts = AllocationCalculator.distributeRemainder(
                withdrawalAmounts,
                totalUsed > totalSelectedLiquidity ? totalSelectedLiquidity : totalUsed,
                availableLiquidity,
                remainder2
              );
            }
          } else {
            // No additional liquidity available, use what we have
            uint256 remainder3;
            (withdrawalAmounts, remainder3) = AllocationCalculator.splitAmountProportionally(totalSelectedLiquidity, availableLiquidity);

            if (remainder3 > 0) {
              withdrawalAmounts = AllocationCalculator.distributeRemainder(
                withdrawalAmounts,
                totalSelectedLiquidity,
                availableLiquidity,
                remainder3
              );
            }

            totalUsed = totalSelectedLiquidity;
          }
        } else {
          // No additional vaults available, use what we have
          uint256 remainder4;
          (withdrawalAmounts, remainder4) = AllocationCalculator.splitAmountProportionally(totalSelectedLiquidity, availableLiquidity);

          if (remainder4 > 0) {
            withdrawalAmounts = AllocationCalculator.distributeRemainder(
              withdrawalAmounts,
              totalSelectedLiquidity,
              availableLiquidity,
              remainder4
            );
          }

          totalUsed = totalSelectedLiquidity;
        }
      } else {
        // No additional vaults can be selected, use available liquidity
        uint256 remainder5;
        (withdrawalAmounts, remainder5) = AllocationCalculator.splitAmountProportionally(totalSelectedLiquidity, availableLiquidity);

        if (remainder5 > 0) {
          withdrawalAmounts = AllocationCalculator.distributeRemainder(
            withdrawalAmounts,
            totalSelectedLiquidity,
            availableLiquidity,
            remainder5
          );
        }

        totalUsed = totalSelectedLiquidity;
      }
    }

    // Final check: if we can't provide sufficient liquidity across all active vaults, revert
    if (totalUsed < totalAmount) {
      // Check total liquidity across all active vaults
      uint256 totalSystemLiquidity = 0;
      for (uint256 i = 0; i < activeVaults.length; i++) {
        uint256 vaultShares = IERC20(activeVaults[i]).balanceOf(address(collateralVault));
        if (vaultShares > 0) {
          try IERC4626(activeVaults[i]).previewRedeem(vaultShares) returns (uint256 assets) {
            totalSystemLiquidity += assets;
          } catch {
            // Ignore vaults that can't be redeemed
          }
        }
      }

      if (totalSystemLiquidity < totalAmount) {
        revert NoLiquidityAvailable();
      }
    }

    return (withdrawalAmounts, totalUsed);
  }

  /**
   * @notice Adds a vault configuration to the system
   * @param config Vault configuration to add
   */
  function _addVaultConfig(VaultConfig memory config) internal {
    if (config.vault == address(0) || config.adapter == address(0)) {
      revert ZeroAddress();
    }

    if (vaultExists[config.vault]) {
      revert VaultAlreadyExists(config.vault);
    }

    if (vaultConfigs.length >= maxVaultCount) {
      revert InvalidVaultConfig();
    }

    // Add to storage
    uint256 index = vaultConfigs.length;
    vaultConfigs.push(config);
    vaultToIndex[config.vault] = index;
    vaultExists[config.vault] = true;

    // Add adapter to parent contract
    if (config.isActive) {
      this.addAdapter(config.vault, config.adapter);
    }

    emit VaultConfigAdded(config.vault, config.adapter, config.targetBps);
  }

  /**
   * @notice Clears all vault configurations
   */
  function _clearVaultConfigs() internal {
    for (uint256 i = 0; i < vaultConfigs.length; i++) {
      address vault = vaultConfigs[i].vault;
      delete vaultToIndex[vault];
      delete vaultExists[vault];

      // Remove adapter from parent contract
      try this.removeAdapter(vault) {} catch {}
    }

    // Clear the array
    delete vaultConfigs;
  }

  /**
   * @notice Counts the number of active vaults in the configuration
   * @dev Efficiently iterates through vaultConfigs and counts isActive == true
   * @return count Number of active vaults
   */
  function _countActiveVaults() internal view returns (uint256 count) {
    for (uint256 i = 0; i < vaultConfigs.length; i++) {
      if (vaultConfigs[i].isActive) {
        count++;
      }
    }
    return count;
  }
}<|MERGE_RESOLUTION|>--- conflicted
+++ resolved
@@ -288,16 +288,7 @@
     uint256 requiredVaultAssetAmount = IERC4626(fromVault).previewWithdraw(amount);
 
     // Execute the exchange using the parent contract's function
-<<<<<<< HEAD
-    this.exchangeAssetsUsingAdapters(
-      fromVault,
-      toVault,
-      requiredVaultAssetAmount,
-      0 // TODO: Consider adding slippage protection with minToVaultAssetAmount
-    );
-=======
     this.exchangeAssetsUsingAdapters(fromVault, toVault, requiredVaultAssetAmount, minToVaultAssetAmount);
->>>>>>> 21dbb909
 
     emit CollateralExchanged(fromVault, toVault, amount, msg.sender);
   }
@@ -341,12 +332,9 @@
   /**
    * @notice Updates an existing vault configuration
    * @dev Only callable by admin role. Does not validate total allocations - use validateTotalAllocations() if needed
-<<<<<<< HEAD
-=======
    *      WARNING: This function can temporarily leave total allocations != 100%, which may affect
    *      deposit/withdrawal behavior until all vault configurations are properly aligned.
    *      Consider using setVaultConfigs() for atomic updates of all vaults.
->>>>>>> 21dbb909
    * @param vault Address of the vault to update
    * @param adapter New adapter address
    * @param targetBps New target allocation in basis points
