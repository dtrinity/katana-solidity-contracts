--- conflicted
+++ resolved
@@ -14,7 +14,7 @@
 // full router contract (avoids circular dependencies).
 // ---------------------------------------------------------------------------
 interface IAdapterProvider {
-    function strategyShareToAdapter(address) external view returns (address);
+  function strategyShareToAdapter(address) external view returns (address);
 }
 
 /**
@@ -26,148 +26,38 @@
  *      Uses AccessControl for role-based access control.
  */
 contract DStakeCollateralVaultV2 is IDStakeCollateralVaultV2, AccessControl, ReentrancyGuard {
-    using SafeERC20 for IERC20;
-    using EnumerableSet for EnumerableSet.AddressSet;
-
-    // --- Roles ---
-    bytes32 public constant ROUTER_ROLE = keccak256("ROUTER_ROLE");
-
-    // --- Errors ---
-    error ZeroAddress();
-    error StrategyShareNotSupported(address strategyShare);
-    error StrategyShareAlreadySupported(address strategyShare);
-    error NonZeroBalance(address asset);
-    error CannotRescueRestrictedToken(address token);
-    error ETHTransferFailed(address receiver, uint256 amount);
-    error AdapterValuationUnavailable(address strategyShare);
-
-    // --- Events ---
-    event TokenRescued(address indexed token, address indexed receiver, uint256 amount);
-    event ETHRescued(address indexed receiver, uint256 amount);
-
-    // --- State ---
-    address public immutable dStakeToken; // The ERC4626 DStakeToken this vault serves
-    address public immutable dStable; // The underlying dStable asset address
-
-    address public router; // The DStakeRouter allowed to interact
-
-    EnumerableSet.AddressSet private _supportedStrategyShares; // Set of supported strategy shares
-
-    // --- Constructor ---
-    constructor(address _dStakeVaultShare, address _dStableAsset) {
-        if (_dStakeVaultShare == address(0) || _dStableAsset == address(0)) {
-            revert ZeroAddress();
-        }
-        dStakeToken = _dStakeVaultShare;
-        dStable = _dStableAsset;
-
-        // Set up the DEFAULT_ADMIN_ROLE initially to the contract deployer
-        _grantRole(DEFAULT_ADMIN_ROLE, msg.sender);
-    }
-
-    // --- External Views (IDStakeCollateralVaultV2 Interface) ---
-
-    /**
-     * @inheritdoc IDStakeCollateralVaultV2
-     */
-    function totalValueInDStable() external view override returns (uint256 dStableValue) {
-        uint256 totalValue = 0;
-        uint256 len = _supportedStrategyShares.length();
-        for (uint256 i = 0; i < len; i++) {
-            address strategyShare = _supportedStrategyShares.at(i);
-            uint256 balance = IERC20(strategyShare).balanceOf(address(this));
-            if (balance == 0) continue;
-
-            address adapterAddress = IAdapterProvider(router).strategyShareToAdapter(strategyShare);
-
-            if (adapterAddress != address(0)) {
-                totalValue += IDStableConversionAdapterV2(adapterAddress).strategyShareValueInDStable(
-                    strategyShare,
-                    balance
-                );
-                continue;
-            }
-
-            // Force operators to supply a live adapter before valuing the position so NAV cannot silently drop to zero.
-            revert AdapterValuationUnavailable(strategyShare);
-        }
-        return totalValue;
-    }
-
-    // --- External Functions (Router Interactions) ---
-
-    /**
-     * @notice Transfers `amount` of `strategyShare` from this vault to `recipient`.
-     * @dev Only callable by the registered router (ROUTER_ROLE).
-     * @param strategyShare The strategy share to transfer
-     * @param amount Amount of tokens to transfer
-     * @param recipient Address to receive the tokens
-     */
-    function transferStrategyShares(
-        address strategyShare,
-        uint256 amount,
-        address recipient
-    ) external onlyRole(ROUTER_ROLE) {
-        if (!_isSupported(strategyShare)) revert StrategyShareNotSupported(strategyShare);
-        IERC20(strategyShare).safeTransfer(recipient, amount);
-    }
-
-    /**
-     * @notice Adds a new supported strategy share. Can only be invoked by the router.
-     * @dev Only callable by the registered router (ROUTER_ROLE).
-     * @param strategyShare Address of the strategy share to add
-     */
-    function addSupportedStrategyShare(address strategyShare) external onlyRole(ROUTER_ROLE) {
-        if (strategyShare == address(0)) revert ZeroAddress();
-        if (_isSupported(strategyShare)) revert StrategyShareAlreadySupported(strategyShare);
-
-        _supportedStrategyShares.add(strategyShare);
-        emit StrategyShareSupported(strategyShare);
-    }
-
-    /**
-     * @notice Removes a supported strategy share. Can only be invoked by the router.
-     * @dev Only callable by the registered router (ROUTER_ROLE).
-     * @param strategyShare Address of the strategy share to remove
-     */
-    function removeSupportedStrategyShare(address strategyShare) external onlyRole(ROUTER_ROLE) {
-        if (!_isSupported(strategyShare)) revert StrategyShareNotSupported(strategyShare);
-        // NOTE: Previously this function reverted if the vault still held a
-        // non-zero balance of the share, causing a griefing / DoS vector:
-        // anyone could deposit 1 wei of the token to block removal. The
-        // check has been removed so governance can always delist a share.
-
-        _supportedStrategyShares.remove(strategyShare);
-        emit StrategyShareRemoved(strategyShare);
-    }
-
-    // --- Governance Functions ---
-
-    /**
-     * @notice Sets the router address. Grants ROUTER_ROLE to new router and
-     *         revokes it from the previous router.
-     * @dev Only callable by DEFAULT_ADMIN_ROLE.
-     * @param _newRouter Address of the new router
-     */
-    function setRouter(address _newRouter) external onlyRole(DEFAULT_ADMIN_ROLE) {
-        if (_newRouter == address(0)) revert ZeroAddress();
-
-        // Revoke role from old router
-        if (router != address(0)) {
-            _revokeRole(ROUTER_ROLE, router);
-        }
-
-        _grantRole(ROUTER_ROLE, _newRouter);
-        router = _newRouter;
-        emit RouterSet(_newRouter);
-    }
-
-    // --- Internal Utilities ---
-
-    function _isSupported(address strategyShare) private view returns (bool) {
-        return _supportedStrategyShares.contains(strategyShare);
-    }
-<<<<<<< HEAD
+  using SafeERC20 for IERC20;
+  using EnumerableSet for EnumerableSet.AddressSet;
+
+  // --- Roles ---
+  bytes32 public constant ROUTER_ROLE = keccak256("ROUTER_ROLE");
+
+  // --- Errors ---
+  error ZeroAddress();
+  error StrategyShareNotSupported(address strategyShare);
+  error StrategyShareAlreadySupported(address strategyShare);
+  error NonZeroBalance(address asset);
+  error CannotRescueRestrictedToken(address token);
+  error ETHTransferFailed(address receiver, uint256 amount);
+  error AdapterValuationUnavailable(address strategyShare);
+
+  // --- Events ---
+  event TokenRescued(address indexed token, address indexed receiver, uint256 amount);
+  event ETHRescued(address indexed receiver, uint256 amount);
+
+  // --- State ---
+  address public immutable dStakeToken; // The ERC4626 DStakeToken this vault serves
+  address public immutable dStable; // The underlying dStable asset address
+
+  address public router; // The DStakeRouter allowed to interact
+
+  EnumerableSet.AddressSet private _supportedStrategyShares; // Set of supported strategy shares
+
+  // --- Constructor ---
+  constructor(address _dStakeVaultShare, address _dStableAsset) {
+    if (_dStakeVaultShare == address(0) || _dStableAsset == address(0)) {
+      revert ZeroAddress();
+    }
     dStakeToken = _dStakeVaultShare;
     dStable = _dStableAsset;
 
@@ -190,78 +80,146 @@
 
       address adapterAddress = IAdapterProvider(router).strategyShareToAdapter(strategyShare);
 
-      if (adapterAddress == address(0)) {
-        // Force operators to supply a live adapter before valuing the position so NAV cannot silently drop to zero.
-        revert AdapterValuationUnavailable(strategyShare);
+      if (adapterAddress != address(0)) {
+        totalValue += IDStableConversionAdapterV2(adapterAddress).strategyShareValueInDStable(strategyShare, balance);
+        continue;
       }
 
-      totalValue += IDStableConversionAdapterV2(adapterAddress).strategyShareValueInDStable(strategyShare, balance);
-=======
-
-    // --- External Views ---
-
-    /**
-     * @notice Returns the strategy share at `index` from the internal supported set.
-     */
-    function supportedStrategyShares(uint256 index) external view override returns (address) {
-        return _supportedStrategyShares.at(index);
->>>>>>> b59e158e
-    }
-
-    /**
-     * @notice Returns the entire list of supported strategy shares. Useful for UIs & off-chain tooling.
-     */
-    function getSupportedStrategyShares() external view returns (address[] memory) {
-        return _supportedStrategyShares.values();
-    }
-
-    // --- Recovery Functions ---
-
-    /**
-     * @notice Rescues tokens accidentally sent to the contract
-     * @dev Cannot rescue supported strategy shares or the dStable token
-     * @param token Address of the token to rescue
-     * @param receiver Address to receive the rescued tokens
-     * @param amount Amount of tokens to rescue
-     */
-    function rescueToken(
-        address token,
-        address receiver,
-        uint256 amount
-    ) external onlyRole(DEFAULT_ADMIN_ROLE) nonReentrant {
-        if (receiver == address(0)) revert ZeroAddress();
-
-        // Check if token is a supported asset
-        if (_isSupported(token)) {
-            revert CannotRescueRestrictedToken(token);
-        }
-
-        // Check if token is the dStable token
-        if (token == dStable) {
-            revert CannotRescueRestrictedToken(token);
-        }
-
-        // Rescue the token
-        IERC20(token).safeTransfer(receiver, amount);
-        emit TokenRescued(token, receiver, amount);
-    }
-
-    /**
-     * @notice Rescues ETH accidentally sent to the contract
-     * @param receiver Address to receive the rescued ETH
-     * @param amount Amount of ETH to rescue
-     */
-    function rescueETH(address receiver, uint256 amount) external onlyRole(DEFAULT_ADMIN_ROLE) nonReentrant {
-        if (receiver == address(0)) revert ZeroAddress();
-
-        (bool success, ) = receiver.call{ value: amount }("");
-        if (!success) revert ETHTransferFailed(receiver, amount);
-
-        emit ETHRescued(receiver, amount);
-    }
-
-    /**
-     * @notice Allows the contract to receive ETH
-     */
-    receive() external payable {}
+      // Force operators to supply a live adapter before valuing the position so NAV cannot silently drop to zero.
+      revert AdapterValuationUnavailable(strategyShare);
+    }
+    return totalValue;
+  }
+
+  // --- External Functions (Router Interactions) ---
+
+  /**
+   * @notice Transfers `amount` of `strategyShare` from this vault to `recipient`.
+   * @dev Only callable by the registered router (ROUTER_ROLE).
+   * @param strategyShare The strategy share to transfer
+   * @param amount Amount of tokens to transfer
+   * @param recipient Address to receive the tokens
+   */
+  function transferStrategyShares(address strategyShare, uint256 amount, address recipient) external onlyRole(ROUTER_ROLE) {
+    if (!_isSupported(strategyShare)) revert StrategyShareNotSupported(strategyShare);
+    IERC20(strategyShare).safeTransfer(recipient, amount);
+  }
+
+  /**
+   * @notice Adds a new supported strategy share. Can only be invoked by the router.
+   * @dev Only callable by the registered router (ROUTER_ROLE).
+   * @param strategyShare Address of the strategy share to add
+   */
+  function addSupportedStrategyShare(address strategyShare) external onlyRole(ROUTER_ROLE) {
+    if (strategyShare == address(0)) revert ZeroAddress();
+    if (_isSupported(strategyShare)) revert StrategyShareAlreadySupported(strategyShare);
+
+    _supportedStrategyShares.add(strategyShare);
+    emit StrategyShareSupported(strategyShare);
+  }
+
+  /**
+   * @notice Removes a supported strategy share. Can only be invoked by the router.
+   * @dev Only callable by the registered router (ROUTER_ROLE).
+   * @param strategyShare Address of the strategy share to remove
+   */
+  function removeSupportedStrategyShare(address strategyShare) external onlyRole(ROUTER_ROLE) {
+    if (!_isSupported(strategyShare)) revert StrategyShareNotSupported(strategyShare);
+    // NOTE: Previously this function reverted if the vault still held a
+    // non-zero balance of the share, causing a griefing / DoS vector:
+    // anyone could deposit 1 wei of the token to block removal. The
+    // check has been removed so governance can always delist a share.
+
+    _supportedStrategyShares.remove(strategyShare);
+    emit StrategyShareRemoved(strategyShare);
+  }
+
+  // --- Governance Functions ---
+
+  /**
+   * @notice Sets the router address. Grants ROUTER_ROLE to new router and
+   *         revokes it from the previous router.
+   * @dev Only callable by DEFAULT_ADMIN_ROLE.
+   * @param _newRouter Address of the new router
+   */
+  function setRouter(address _newRouter) external onlyRole(DEFAULT_ADMIN_ROLE) {
+    if (_newRouter == address(0)) revert ZeroAddress();
+
+    // Revoke role from old router
+    if (router != address(0)) {
+      _revokeRole(ROUTER_ROLE, router);
+    }
+
+    _grantRole(ROUTER_ROLE, _newRouter);
+    router = _newRouter;
+    emit RouterSet(_newRouter);
+  }
+
+  // --- Internal Utilities ---
+
+  function _isSupported(address strategyShare) private view returns (bool) {
+    return _supportedStrategyShares.contains(strategyShare);
+  }
+
+  // --- External Views ---
+
+  /**
+   * @notice Returns the strategy share at `index` from the internal supported set.
+   */
+  function supportedStrategyShares(uint256 index) external view override returns (address) {
+    return _supportedStrategyShares.at(index);
+  }
+
+  /**
+   * @notice Returns the entire list of supported strategy shares. Useful for UIs & off-chain tooling.
+   */
+  function getSupportedStrategyShares() external view returns (address[] memory) {
+    return _supportedStrategyShares.values();
+  }
+
+  // --- Recovery Functions ---
+
+  /**
+   * @notice Rescues tokens accidentally sent to the contract
+   * @dev Cannot rescue supported strategy shares or the dStable token
+   * @param token Address of the token to rescue
+   * @param receiver Address to receive the rescued tokens
+   * @param amount Amount of tokens to rescue
+   */
+  function rescueToken(address token, address receiver, uint256 amount) external onlyRole(DEFAULT_ADMIN_ROLE) nonReentrant {
+    if (receiver == address(0)) revert ZeroAddress();
+
+    // Check if token is a supported asset
+    if (_isSupported(token)) {
+      revert CannotRescueRestrictedToken(token);
+    }
+
+    // Check if token is the dStable token
+    if (token == dStable) {
+      revert CannotRescueRestrictedToken(token);
+    }
+
+    // Rescue the token
+    IERC20(token).safeTransfer(receiver, amount);
+    emit TokenRescued(token, receiver, amount);
+  }
+
+  /**
+   * @notice Rescues ETH accidentally sent to the contract
+   * @param receiver Address to receive the rescued ETH
+   * @param amount Amount of ETH to rescue
+   */
+  function rescueETH(address receiver, uint256 amount) external onlyRole(DEFAULT_ADMIN_ROLE) nonReentrant {
+    if (receiver == address(0)) revert ZeroAddress();
+
+    (bool success, ) = receiver.call{ value: amount }("");
+    if (!success) revert ETHTransferFailed(receiver, amount);
+
+    emit ETHRescued(receiver, amount);
+  }
+
+  /**
+   * @notice Allows the contract to receive ETH
+   */
+  receive() external payable {}
 }