// SPDX-License-Identifier: MIT
pragma solidity ^0.8.20;

import "@openzeppelin/contracts-upgradeable/proxy/utils/Initializable.sol";
import { ERC4626Upgradeable } from "@openzeppelin/contracts-upgradeable/token/ERC20/extensions/ERC4626Upgradeable.sol";
import { ERC20Upgradeable } from "@openzeppelin/contracts-upgradeable/token/ERC20/ERC20Upgradeable.sol";
import { AccessControlUpgradeable } from "@openzeppelin/contracts-upgradeable/access/AccessControlUpgradeable.sol";
import { IERC20 } from "@openzeppelin/contracts/token/ERC20/IERC20.sol";
import { IDStakeCollateralVaultV2 } from "./interfaces/IDStakeCollateralVaultV2.sol";
import { IDStakeRouterV2 } from "./interfaces/IDStakeRouterV2.sol";
import { BasisPointConstants } from "../../common/BasisPointConstants.sol";
import { WithdrawalFeeMath } from "../../common/WithdrawalFeeMath.sol";
import { SafeERC20 } from "@openzeppelin/contracts/token/ERC20/utils/SafeERC20.sol";
import { Math } from "@openzeppelin/contracts/utils/math/Math.sol";

contract DStakeTokenV2 is Initializable, ERC4626Upgradeable, AccessControlUpgradeable {
    using SafeERC20 for IERC20;
    using Math for uint256;

    // --- Roles ---
    bytes32 public constant FEE_MANAGER_ROLE = keccak256("FEE_MANAGER_ROLE");

    // --- Errors ---
    error ZeroAddress();
    error ZeroShares();
    error RouterNotSet();
    error RouterOnly();
    error ERC4626ExceedsMaxWithdraw(uint256 assets, uint256 maxAssets);
    error ERC4626ExceedsMaxRedeem(uint256 shares, uint256 maxShares);
    error RouterCollateralMismatch(address router, address expectedVault, address actualVault);
    error RouterTokenMismatch(address router, address expectedToken, address actualToken);

    // --- State ---
    IDStakeCollateralVaultV2 public collateralVault;
    IDStakeRouterV2 public router;

    uint256 public constant MAX_WITHDRAWAL_FEE_BPS = BasisPointConstants.ONE_PERCENT_BPS;

    // --- Events ---
    event RouterSet(address indexed newRouter);
    event CollateralVaultSet(address indexed newCollateralVault);

<<<<<<< HEAD
  modifier onlyRouter() {
    if (_msgSender() != address(router)) {
      revert RouterOnly();
    }
    _;
  }

  /// @custom:oz-upgrades-unsafe-allow constructor
  constructor() {
    _disableInitializers();
  }

  function initialize(
    IERC20 _dStable,
    string memory _name,
    string memory _symbol,
    address _initialAdmin,
    address _initialFeeManager
  ) public initializer {
    __ERC20_init(_name, _symbol);
    __ERC4626_init(_dStable);
    __AccessControl_init();

    if (address(_dStable) == address(0) || _initialAdmin == address(0) || _initialFeeManager == address(0)) {
      revert ZeroAddress();
    }

    _grantRole(DEFAULT_ADMIN_ROLE, _initialAdmin);
    _grantRole(FEE_MANAGER_ROLE, _initialFeeManager);
  }

  // --- Fee helpers ---
  function withdrawalFeeBps() public view returns (uint256) {
    if (address(router) == address(0)) {
      return 0;
=======
    /// @custom:oz-upgrades-unsafe-allow constructor
    constructor() {
        _disableInitializers();
>>>>>>> b59e158e
    }

    function initialize(
        IERC20 _dStable,
        string memory _name,
        string memory _symbol,
        address _initialAdmin,
        address _initialFeeManager
    ) public initializer {
        __ERC20_init(_name, _symbol);
        __ERC4626_init(_dStable);
        __AccessControl_init();

        if (address(_dStable) == address(0) || _initialAdmin == address(0) || _initialFeeManager == address(0)) {
            revert ZeroAddress();
        }

<<<<<<< HEAD
  function _calculateWithdrawalFee(uint256 grossAmount) internal view returns (uint256) {
    return WithdrawalFeeMath.calculateWithdrawalFee(grossAmount, withdrawalFeeBps());
  }

  function _getNetAmountAfterFee(uint256 grossAmount) internal view returns (uint256) {
    return WithdrawalFeeMath.netAfterFee(grossAmount, withdrawalFeeBps());
  }

  function _getGrossAmountRequiredForNet(uint256 netAmount) internal view returns (uint256) {
    return WithdrawalFeeMath.grossFromNet(netAmount, withdrawalFeeBps());
  }
=======
        _grantRole(DEFAULT_ADMIN_ROLE, _initialAdmin);
        _grantRole(FEE_MANAGER_ROLE, _initialFeeManager);
    }

    // --- Fee helpers ---
    function withdrawalFeeBps() public view returns (uint256) {
        if (address(router) == address(0)) {
            return 0;
        }
        return router.withdrawalFeeBps();
    }

    function maxWithdrawalFeeBps() public pure returns (uint256) {
        return MAX_WITHDRAWAL_FEE_BPS;
    }

    function getWithdrawalFeeBps() public view returns (uint256) {
        return withdrawalFeeBps();
    }

    function _calculateWithdrawalFee(uint256 grossAmount) internal view returns (uint256) {
        if (grossAmount == 0) {
            return 0;
        }

        uint256 feeBps = withdrawalFeeBps();
        if (feeBps == 0) {
            return 0;
        }

        return Math.mulDiv(grossAmount, feeBps, BasisPointConstants.ONE_HUNDRED_PERCENT_BPS);
    }

    function _getNetAmountAfterFee(uint256 grossAmount) internal view returns (uint256) {
        if (grossAmount == 0) {
            return 0;
        }

        uint256 fee = _calculateWithdrawalFee(grossAmount);
        if (fee >= grossAmount) {
            return 0;
        }
>>>>>>> b59e158e

        return grossAmount - fee;
    }

    function _getGrossAmountRequiredForNet(uint256 netAmount) internal view returns (uint256) {
        if (netAmount == 0) {
            return 0;
        }

        uint256 feeBps = withdrawalFeeBps();
        if (feeBps == 0) {
            return netAmount;
        }

<<<<<<< HEAD
  function previewWithdraw(uint256 assets) public view virtual override returns (uint256) {
    uint256 grossAssetsRequired = _getGrossAmountRequiredForNet(assets);
    return super.previewWithdraw(grossAssetsRequired);
  }

  function previewRedeem(uint256 shares) public view virtual override returns (uint256) {
    uint256 grossAssets = super.previewRedeem(shares);
    return _getNetAmountAfterFee(grossAssets);
  }

  // --- Limits ---
  function maxDeposit(address receiver) public view virtual override returns (uint256) {
    if (address(router) == address(0)) {
      return 0;
=======
        uint256 grossAmount = Math.mulDiv(
            netAmount,
            BasisPointConstants.ONE_HUNDRED_PERCENT_BPS,
            BasisPointConstants.ONE_HUNDRED_PERCENT_BPS - feeBps,
            Math.Rounding.Ceil
        );

        if (grossAmount > 0) {
            uint256 alternativeNet = _getNetAmountAfterFee(grossAmount - 1);
            if (alternativeNet >= netAmount) {
                grossAmount -= 1;
            }
        }

        return grossAmount;
    }

    // --- Accounting ---
    function totalAssets() public view virtual override returns (uint256) {
        uint256 grossAssets = _grossTotalAssets();
        if (grossAssets == 0) {
            return 0;
        }

        uint256 shortfall = address(router) == address(0) ? 0 : router.currentShortfall();
        return shortfall >= grossAssets ? 0 : grossAssets - shortfall;
>>>>>>> b59e158e
    }

    function _grossTotalAssets() internal view returns (uint256) {
        if (address(router) == address(0)) {
            return 0;
        }
        return router.totalManagedAssets();
    }

    function grossTotalAssets() public view returns (uint256) {
        return _grossTotalAssets();
    }

    function _convertToSharesUsingNet(uint256 assets, Math.Rounding rounding) internal view returns (uint256) {
        if (assets == 0) {
            return 0;
        }

        uint256 supply = totalSupply() + 10 ** _decimalsOffset();
        uint256 netAssets = totalAssets();
        return Math.mulDiv(assets, supply, netAssets + 1, rounding);
    }

    function _convertToAssetsUsingNet(uint256 shares, Math.Rounding rounding) internal view returns (uint256) {
        if (shares == 0) {
            return 0;
        }

<<<<<<< HEAD
    shares = previewWithdraw(assets);
=======
        uint256 supply = totalSupply() + 10 ** _decimalsOffset();
        uint256 netAssets = totalAssets();
        return Math.mulDiv(shares, netAssets + 1, supply, rounding);
    }
>>>>>>> b59e158e

    function convertToShares(uint256 assets) public view virtual override returns (uint256) {
        return previewDeposit(assets);
    }

<<<<<<< HEAD
    uint256 grossAssets = _getGrossAmountRequiredForNet(assets);
    _withdraw(_msgSender(), receiver, owner, grossAssets, shares);
    return shares;
  }

  function redeem(uint256 shares, address receiver, address owner) public virtual override returns (uint256 assets) {
    uint256 maxRedeemShares = maxRedeem(owner);
    if (shares > maxRedeemShares) {
      revert ERC4626ExceedsMaxRedeem(shares, maxRedeemShares);
    }

    uint256 grossAssets = super.previewRedeem(shares);
    assets = _getNetAmountAfterFee(grossAssets);
    _withdraw(_msgSender(), receiver, owner, grossAssets, shares);
    return assets;
  }

  function _withdraw(address caller, address receiver, address owner, uint256 assets, uint256 shares) internal virtual override {
    if (caller != owner) {
      _spendAllowance(owner, caller, shares);
    }

    if (shares == 0) {
      if (assets > 0) {
        revert ZeroShares();
      }
      emit Withdraw(caller, receiver, owner, 0, 0);
      return;
    }

    if (assets == 0) {
      _burn(owner, shares);
      emit Withdraw(caller, receiver, owner, 0, shares);
      return;
=======
    function convertToAssets(uint256 shares) public view virtual override returns (uint256) {
        return _convertToAssetsUsingNet(shares, Math.Rounding.Floor);
>>>>>>> b59e158e
    }

    function previewDeposit(uint256 assets) public view virtual override returns (uint256) {
        return _convertToSharesUsingNet(assets, Math.Rounding.Floor);
    }

    function previewMint(uint256 shares) public view virtual override returns (uint256) {
        return _convertToAssetsUsingNet(shares, Math.Rounding.Ceil);
    }

    function previewWithdraw(uint256 assets) public view virtual override returns (uint256) {
        uint256 grossAssetsRequired = _getGrossAmountRequiredForNet(assets);
        return super.previewWithdraw(grossAssetsRequired);
    }

    function previewRedeem(uint256 shares) public view virtual override returns (uint256) {
        uint256 grossAssets = super.previewRedeem(shares);
        return _getNetAmountAfterFee(grossAssets);
    }

    // --- Limits ---
    function maxDeposit(address receiver) public view virtual override returns (uint256) {
        if (address(router) == address(0)) {
            return 0;
        }
        try router.maxDeposit(receiver) returns (uint256 limit) {
            return limit;
        } catch {
            return 0;
        }
    }

    function maxMint(address receiver) public view virtual override returns (uint256) {
        if (address(router) == address(0)) {
            return 0;
        }
        try router.maxMint(receiver) returns (uint256 limit) {
            return limit;
        } catch {
            return 0;
        }
    }

    function maxWithdraw(address owner) public view virtual override returns (uint256) {
        if (address(router) == address(0)) {
            uint256 grossAssets = convertToAssets(balanceOf(owner));
            return _getNetAmountAfterFee(grossAssets);
        }
        try router.maxWithdraw(owner) returns (uint256 limit) {
            return limit;
        } catch {
            return 0;
        }
    }

    function maxRedeem(address owner) public view virtual override returns (uint256) {
        if (address(router) == address(0)) {
            return balanceOf(owner);
        }
        try router.maxRedeem(owner) returns (uint256 limit) {
            return limit;
        } catch {
            return 0;
        }
    }

    // --- ERC4626 core overrides ---
    function _deposit(address caller, address receiver, uint256 assets, uint256 shares) internal virtual override {
        if (shares == 0) {
            revert ZeroShares();
        }
        if (address(router) == address(0)) {
            revert RouterNotSet();
        }

        super._deposit(caller, receiver, assets, shares);

        IERC20(asset()).forceApprove(address(router), assets);
        router.handleDeposit(caller, assets, shares, receiver);
        IERC20(asset()).forceApprove(address(router), 0);
    }

    function withdraw(
        uint256 assets,
        address receiver,
        address owner
    ) public virtual override returns (uint256 shares) {
        uint256 maxAssets = maxWithdraw(owner);
        if (assets > maxAssets) {
            revert ERC4626ExceedsMaxWithdraw(assets, maxAssets);
        }

        shares = previewWithdraw(assets);
        if (shares == 0 && assets > 0) {
            revert ZeroShares();
        }

        uint256 maxRedeemShares = maxRedeem(owner);
        if (shares > maxRedeemShares) {
            revert ERC4626ExceedsMaxRedeem(shares, maxRedeemShares);
        }

        uint256 grossAssets = _getGrossAmountRequiredForNet(assets);
        _withdraw(_msgSender(), receiver, owner, grossAssets, shares);
        return shares;
    }

    function redeem(uint256 shares, address receiver, address owner) public virtual override returns (uint256 assets) {
        uint256 maxRedeemShares = maxRedeem(owner);
        if (shares > maxRedeemShares) {
            revert ERC4626ExceedsMaxRedeem(shares, maxRedeemShares);
        }

        uint256 grossAssets = super.previewRedeem(shares);
        assets = _getNetAmountAfterFee(grossAssets);
        _withdraw(_msgSender(), receiver, owner, grossAssets, shares);
        return assets;
    }

    function _withdraw(
        address caller,
        address receiver,
        address owner,
        uint256 assets,
        uint256 shares
    ) internal virtual override {
        if (caller != owner) {
            _spendAllowance(owner, caller, shares);
        }

        if (assets == 0 || shares == 0) {
            if (shares > 0) {
                _burn(owner, shares);
            }
            emit Withdraw(caller, receiver, owner, 0, shares);
            return;
        }

        if (address(router) == address(0)) {
            revert RouterNotSet();
        }

<<<<<<< HEAD
  // --- Router hooks ---
  function mintForRouter(address initiator, address receiver, uint256 assets, uint256 shares) external onlyRouter {
    if (shares == 0) {
      revert ZeroShares();
    }
    _mint(receiver, shares);
    emit Deposit(initiator, receiver, assets, shares);
  }

  function burnFromRouter(
    address initiator,
    address receiver,
    address owner,
    uint256 netAssets,
    uint256 shares
  ) external onlyRouter {
    if (shares == 0) {
      revert ZeroShares();
    }
    if (initiator != owner) {
      _spendAllowance(owner, initiator, shares);
=======
        _burn(owner, shares);

        uint256 expectedNet = _getNetAmountAfterFee(assets);
        (uint256 netAssets, ) = router.handleWithdraw(caller, receiver, owner, assets, expectedNet);

        emit Withdraw(caller, receiver, owner, netAssets, shares);
    }

    // --- Fee management proxies ---
    function reinvestFees() external returns (uint256 amountReinvested) {
        if (address(router) == address(0)) {
            revert RouterNotSet();
        }

        (uint256 amount, uint256 incentive) = router.reinvestFees();
        if (incentive > 0) {
            IERC20(asset()).safeTransfer(_msgSender(), incentive);
        }

        return amount;
    }

    function setWithdrawalFee(uint256 feeBps) external onlyRole(FEE_MANAGER_ROLE) {
        if (address(router) == address(0)) {
            revert RouterNotSet();
        }
        router.setWithdrawalFee(feeBps);
    }

    function setReinvestIncentive(uint256 incentiveBps) external onlyRole(FEE_MANAGER_ROLE) {
        if (address(router) == address(0)) {
            revert RouterNotSet();
        }
        router.setReinvestIncentive(incentiveBps);
    }

    function setSettlementShortfall(uint256 newShortfall) external onlyRole(DEFAULT_ADMIN_ROLE) {
        if (address(router) == address(0)) {
            revert RouterNotSet();
        }

        uint256 current = router.currentShortfall();
        if (newShortfall >= current) {
            router.recordShortfall(newShortfall - current);
        } else {
            router.clearShortfall(current - newShortfall);
        }
    }

    // --- Administration ---
    function migrateCore(address newRouter, address newCollateralVault) external onlyRole(DEFAULT_ADMIN_ROLE) {
        if (newRouter == address(0) || newCollateralVault == address(0)) {
            revert ZeroAddress();
        }

        IDStakeRouterV2 routerCandidate = IDStakeRouterV2(newRouter);
        if (routerCandidate.collateralVault() != IDStakeCollateralVaultV2(newCollateralVault)) {
            revert RouterCollateralMismatch(newRouter, newCollateralVault, address(routerCandidate.collateralVault()));
        }

        if (routerCandidate.dStakeToken() != address(this)) {
            revert RouterTokenMismatch(newRouter, address(this), routerCandidate.dStakeToken());
        }

        router = routerCandidate;
        collateralVault = IDStakeCollateralVaultV2(newCollateralVault);

        emit RouterSet(newRouter);
        emit CollateralVaultSet(newCollateralVault);
    }

    // --- Router hooks ---
    function mintForRouter(address initiator, address receiver, uint256 assets, uint256 shares) external {
        if (_msgSender() != address(router)) {
            revert RouterOnly();
        }
        if (shares == 0) {
            revert ZeroShares();
        }
        _mint(receiver, shares);
        emit Deposit(initiator, receiver, assets, shares);
    }

    function burnFromRouter(
        address initiator,
        address receiver,
        address owner,
        uint256 netAssets,
        uint256 shares
    ) external {
        if (_msgSender() != address(router)) {
            revert RouterOnly();
        }
        if (shares == 0) {
            revert ZeroShares();
        }
        if (initiator != owner) {
            _spendAllowance(owner, initiator, shares);
        }
        _burn(owner, shares);
        emit Withdraw(initiator, receiver, owner, netAssets, shares);
>>>>>>> b59e158e
    }
}<|MERGE_RESOLUTION|>--- conflicted
+++ resolved
@@ -14,39 +14,31 @@
 import { Math } from "@openzeppelin/contracts/utils/math/Math.sol";
 
 contract DStakeTokenV2 is Initializable, ERC4626Upgradeable, AccessControlUpgradeable {
-    using SafeERC20 for IERC20;
-    using Math for uint256;
-
-    // --- Roles ---
-    bytes32 public constant FEE_MANAGER_ROLE = keccak256("FEE_MANAGER_ROLE");
-
-    // --- Errors ---
-    error ZeroAddress();
-    error ZeroShares();
-    error RouterNotSet();
-    error RouterOnly();
-    error ERC4626ExceedsMaxWithdraw(uint256 assets, uint256 maxAssets);
-    error ERC4626ExceedsMaxRedeem(uint256 shares, uint256 maxShares);
-    error RouterCollateralMismatch(address router, address expectedVault, address actualVault);
-    error RouterTokenMismatch(address router, address expectedToken, address actualToken);
-
-    // --- State ---
-    IDStakeCollateralVaultV2 public collateralVault;
-    IDStakeRouterV2 public router;
-
-    uint256 public constant MAX_WITHDRAWAL_FEE_BPS = BasisPointConstants.ONE_PERCENT_BPS;
-
-    // --- Events ---
-    event RouterSet(address indexed newRouter);
-    event CollateralVaultSet(address indexed newCollateralVault);
-
-<<<<<<< HEAD
-  modifier onlyRouter() {
-    if (_msgSender() != address(router)) {
-      revert RouterOnly();
-    }
-    _;
-  }
+  using SafeERC20 for IERC20;
+  using Math for uint256;
+
+  // --- Roles ---
+  bytes32 public constant FEE_MANAGER_ROLE = keccak256("FEE_MANAGER_ROLE");
+
+  // --- Errors ---
+  error ZeroAddress();
+  error ZeroShares();
+  error RouterNotSet();
+  error RouterOnly();
+  error ERC4626ExceedsMaxWithdraw(uint256 assets, uint256 maxAssets);
+  error ERC4626ExceedsMaxRedeem(uint256 shares, uint256 maxShares);
+  error RouterCollateralMismatch(address router, address expectedVault, address actualVault);
+  error RouterTokenMismatch(address router, address expectedToken, address actualToken);
+
+  // --- State ---
+  IDStakeCollateralVaultV2 public collateralVault;
+  IDStakeRouterV2 public router;
+
+  uint256 public constant MAX_WITHDRAWAL_FEE_BPS = BasisPointConstants.ONE_PERCENT_BPS;
+
+  // --- Events ---
+  event RouterSet(address indexed newRouter);
+  event CollateralVaultSet(address indexed newCollateralVault);
 
   /// @custom:oz-upgrades-unsafe-allow constructor
   constructor() {
@@ -76,29 +68,18 @@
   function withdrawalFeeBps() public view returns (uint256) {
     if (address(router) == address(0)) {
       return 0;
-=======
-    /// @custom:oz-upgrades-unsafe-allow constructor
-    constructor() {
-        _disableInitializers();
->>>>>>> b59e158e
-    }
-
-    function initialize(
-        IERC20 _dStable,
-        string memory _name,
-        string memory _symbol,
-        address _initialAdmin,
-        address _initialFeeManager
-    ) public initializer {
-        __ERC20_init(_name, _symbol);
-        __ERC4626_init(_dStable);
-        __AccessControl_init();
-
-        if (address(_dStable) == address(0) || _initialAdmin == address(0) || _initialFeeManager == address(0)) {
-            revert ZeroAddress();
-        }
-
-<<<<<<< HEAD
+    }
+    return router.withdrawalFeeBps();
+  }
+
+  function maxWithdrawalFeeBps() public pure returns (uint256) {
+    return MAX_WITHDRAWAL_FEE_BPS;
+  }
+
+  function getWithdrawalFeeBps() public view returns (uint256) {
+    return withdrawalFeeBps();
+  }
+
   function _calculateWithdrawalFee(uint256 grossAmount) internal view returns (uint256) {
     return WithdrawalFeeMath.calculateWithdrawalFee(grossAmount, withdrawalFeeBps());
   }
@@ -110,65 +91,65 @@
   function _getGrossAmountRequiredForNet(uint256 netAmount) internal view returns (uint256) {
     return WithdrawalFeeMath.grossFromNet(netAmount, withdrawalFeeBps());
   }
-=======
-        _grantRole(DEFAULT_ADMIN_ROLE, _initialAdmin);
-        _grantRole(FEE_MANAGER_ROLE, _initialFeeManager);
-    }
-
-    // --- Fee helpers ---
-    function withdrawalFeeBps() public view returns (uint256) {
-        if (address(router) == address(0)) {
-            return 0;
-        }
-        return router.withdrawalFeeBps();
-    }
-
-    function maxWithdrawalFeeBps() public pure returns (uint256) {
-        return MAX_WITHDRAWAL_FEE_BPS;
-    }
-
-    function getWithdrawalFeeBps() public view returns (uint256) {
-        return withdrawalFeeBps();
-    }
-
-    function _calculateWithdrawalFee(uint256 grossAmount) internal view returns (uint256) {
-        if (grossAmount == 0) {
-            return 0;
-        }
-
-        uint256 feeBps = withdrawalFeeBps();
-        if (feeBps == 0) {
-            return 0;
-        }
-
-        return Math.mulDiv(grossAmount, feeBps, BasisPointConstants.ONE_HUNDRED_PERCENT_BPS);
-    }
-
-    function _getNetAmountAfterFee(uint256 grossAmount) internal view returns (uint256) {
-        if (grossAmount == 0) {
-            return 0;
-        }
-
-        uint256 fee = _calculateWithdrawalFee(grossAmount);
-        if (fee >= grossAmount) {
-            return 0;
-        }
->>>>>>> b59e158e
-
-        return grossAmount - fee;
-    }
-
-    function _getGrossAmountRequiredForNet(uint256 netAmount) internal view returns (uint256) {
-        if (netAmount == 0) {
-            return 0;
-        }
-
-        uint256 feeBps = withdrawalFeeBps();
-        if (feeBps == 0) {
-            return netAmount;
-        }
-
-<<<<<<< HEAD
+
+  // --- Accounting ---
+  function totalAssets() public view virtual override returns (uint256) {
+    uint256 grossAssets = _grossTotalAssets();
+    if (grossAssets == 0) {
+      return 0;
+    }
+
+    uint256 shortfall = address(router) == address(0) ? 0 : router.currentShortfall();
+    return shortfall >= grossAssets ? 0 : grossAssets - shortfall;
+  }
+
+  function _grossTotalAssets() internal view returns (uint256) {
+    if (address(router) == address(0)) {
+      return 0;
+    }
+    return router.totalManagedAssets();
+  }
+
+  function grossTotalAssets() public view returns (uint256) {
+    return _grossTotalAssets();
+  }
+
+  function _convertToSharesUsingNet(uint256 assets, Math.Rounding rounding) internal view returns (uint256) {
+    if (assets == 0) {
+      return 0;
+    }
+
+    uint256 supply = totalSupply() + 10 ** _decimalsOffset();
+    uint256 netAssets = totalAssets();
+    return Math.mulDiv(assets, supply, netAssets + 1, rounding);
+  }
+
+  function _convertToAssetsUsingNet(uint256 shares, Math.Rounding rounding) internal view returns (uint256) {
+    if (shares == 0) {
+      return 0;
+    }
+
+    uint256 supply = totalSupply() + 10 ** _decimalsOffset();
+    uint256 netAssets = totalAssets();
+    return Math.mulDiv(shares, netAssets + 1, supply, rounding);
+  }
+
+  function convertToShares(uint256 assets) public view virtual override returns (uint256) {
+    return previewDeposit(assets);
+  }
+
+  function convertToAssets(uint256 shares) public view virtual override returns (uint256) {
+    return _convertToAssetsUsingNet(shares, Math.Rounding.Floor);
+  }
+
+  function previewDeposit(uint256 assets) public view virtual override returns (uint256) {
+    return _convertToSharesUsingNet(assets, Math.Rounding.Floor);
+  }
+
+  function previewMint(uint256 shares) public view virtual override returns (uint256) {
+    return _convertToAssetsUsingNet(shares, Math.Rounding.Ceil);
+  }
+
   function previewWithdraw(uint256 assets) public view virtual override returns (uint256) {
     uint256 grossAssetsRequired = _getGrossAmountRequiredForNet(assets);
     return super.previewWithdraw(grossAssetsRequired);
@@ -183,76 +164,80 @@
   function maxDeposit(address receiver) public view virtual override returns (uint256) {
     if (address(router) == address(0)) {
       return 0;
-=======
-        uint256 grossAmount = Math.mulDiv(
-            netAmount,
-            BasisPointConstants.ONE_HUNDRED_PERCENT_BPS,
-            BasisPointConstants.ONE_HUNDRED_PERCENT_BPS - feeBps,
-            Math.Rounding.Ceil
-        );
-
-        if (grossAmount > 0) {
-            uint256 alternativeNet = _getNetAmountAfterFee(grossAmount - 1);
-            if (alternativeNet >= netAmount) {
-                grossAmount -= 1;
-            }
-        }
-
-        return grossAmount;
-    }
-
-    // --- Accounting ---
-    function totalAssets() public view virtual override returns (uint256) {
-        uint256 grossAssets = _grossTotalAssets();
-        if (grossAssets == 0) {
-            return 0;
-        }
-
-        uint256 shortfall = address(router) == address(0) ? 0 : router.currentShortfall();
-        return shortfall >= grossAssets ? 0 : grossAssets - shortfall;
->>>>>>> b59e158e
-    }
-
-    function _grossTotalAssets() internal view returns (uint256) {
-        if (address(router) == address(0)) {
-            return 0;
-        }
-        return router.totalManagedAssets();
-    }
-
-    function grossTotalAssets() public view returns (uint256) {
-        return _grossTotalAssets();
-    }
-
-    function _convertToSharesUsingNet(uint256 assets, Math.Rounding rounding) internal view returns (uint256) {
-        if (assets == 0) {
-            return 0;
-        }
-
-        uint256 supply = totalSupply() + 10 ** _decimalsOffset();
-        uint256 netAssets = totalAssets();
-        return Math.mulDiv(assets, supply, netAssets + 1, rounding);
-    }
-
-    function _convertToAssetsUsingNet(uint256 shares, Math.Rounding rounding) internal view returns (uint256) {
-        if (shares == 0) {
-            return 0;
-        }
-
-<<<<<<< HEAD
+    }
+    try router.maxDeposit(receiver) returns (uint256 limit) {
+      return limit;
+    } catch {
+      return 0;
+    }
+  }
+
+  function maxMint(address receiver) public view virtual override returns (uint256) {
+    if (address(router) == address(0)) {
+      return 0;
+    }
+    try router.maxMint(receiver) returns (uint256 limit) {
+      return limit;
+    } catch {
+      return 0;
+    }
+  }
+
+  function maxWithdraw(address owner) public view virtual override returns (uint256) {
+    if (address(router) == address(0)) {
+      uint256 grossAssets = convertToAssets(balanceOf(owner));
+      return _getNetAmountAfterFee(grossAssets);
+    }
+    try router.maxWithdraw(owner) returns (uint256 limit) {
+      return limit;
+    } catch {
+      return 0;
+    }
+  }
+
+  function maxRedeem(address owner) public view virtual override returns (uint256) {
+    if (address(router) == address(0)) {
+      return balanceOf(owner);
+    }
+    try router.maxRedeem(owner) returns (uint256 limit) {
+      return limit;
+    } catch {
+      return 0;
+    }
+  }
+
+  // --- ERC4626 core overrides ---
+  function _deposit(address caller, address receiver, uint256 assets, uint256 shares) internal virtual override {
+    if (shares == 0) {
+      revert ZeroShares();
+    }
+    if (address(router) == address(0)) {
+      revert RouterNotSet();
+    }
+
+    super._deposit(caller, receiver, assets, shares);
+
+    IERC20(asset()).forceApprove(address(router), assets);
+    router.handleDeposit(caller, assets, shares, receiver);
+    IERC20(asset()).forceApprove(address(router), 0);
+  }
+
+  function withdraw(uint256 assets, address receiver, address owner) public virtual override returns (uint256 shares) {
+    uint256 maxAssets = maxWithdraw(owner);
+    if (assets > maxAssets) {
+      revert ERC4626ExceedsMaxWithdraw(assets, maxAssets);
+    }
+
     shares = previewWithdraw(assets);
-=======
-        uint256 supply = totalSupply() + 10 ** _decimalsOffset();
-        uint256 netAssets = totalAssets();
-        return Math.mulDiv(shares, netAssets + 1, supply, rounding);
-    }
->>>>>>> b59e158e
-
-    function convertToShares(uint256 assets) public view virtual override returns (uint256) {
-        return previewDeposit(assets);
-    }
-
-<<<<<<< HEAD
+    if (shares == 0 && assets > 0) {
+      revert ZeroShares();
+    }
+
+    uint256 maxRedeemShares = maxRedeem(owner);
+    if (shares > maxRedeemShares) {
+      revert ERC4626ExceedsMaxRedeem(shares, maxRedeemShares);
+    }
+
     uint256 grossAssets = _getGrossAmountRequiredForNet(assets);
     _withdraw(_msgSender(), receiver, owner, grossAssets, shares);
     return shares;
@@ -275,167 +260,94 @@
       _spendAllowance(owner, caller, shares);
     }
 
-    if (shares == 0) {
-      if (assets > 0) {
-        revert ZeroShares();
+    if (assets == 0 || shares == 0) {
+      if (shares > 0) {
+        _burn(owner, shares);
       }
-      emit Withdraw(caller, receiver, owner, 0, 0);
-      return;
-    }
-
-    if (assets == 0) {
-      _burn(owner, shares);
       emit Withdraw(caller, receiver, owner, 0, shares);
       return;
-=======
-    function convertToAssets(uint256 shares) public view virtual override returns (uint256) {
-        return _convertToAssetsUsingNet(shares, Math.Rounding.Floor);
->>>>>>> b59e158e
-    }
-
-    function previewDeposit(uint256 assets) public view virtual override returns (uint256) {
-        return _convertToSharesUsingNet(assets, Math.Rounding.Floor);
-    }
-
-    function previewMint(uint256 shares) public view virtual override returns (uint256) {
-        return _convertToAssetsUsingNet(shares, Math.Rounding.Ceil);
-    }
-
-    function previewWithdraw(uint256 assets) public view virtual override returns (uint256) {
-        uint256 grossAssetsRequired = _getGrossAmountRequiredForNet(assets);
-        return super.previewWithdraw(grossAssetsRequired);
-    }
-
-    function previewRedeem(uint256 shares) public view virtual override returns (uint256) {
-        uint256 grossAssets = super.previewRedeem(shares);
-        return _getNetAmountAfterFee(grossAssets);
-    }
-
-    // --- Limits ---
-    function maxDeposit(address receiver) public view virtual override returns (uint256) {
-        if (address(router) == address(0)) {
-            return 0;
-        }
-        try router.maxDeposit(receiver) returns (uint256 limit) {
-            return limit;
-        } catch {
-            return 0;
-        }
-    }
-
-    function maxMint(address receiver) public view virtual override returns (uint256) {
-        if (address(router) == address(0)) {
-            return 0;
-        }
-        try router.maxMint(receiver) returns (uint256 limit) {
-            return limit;
-        } catch {
-            return 0;
-        }
-    }
-
-    function maxWithdraw(address owner) public view virtual override returns (uint256) {
-        if (address(router) == address(0)) {
-            uint256 grossAssets = convertToAssets(balanceOf(owner));
-            return _getNetAmountAfterFee(grossAssets);
-        }
-        try router.maxWithdraw(owner) returns (uint256 limit) {
-            return limit;
-        } catch {
-            return 0;
-        }
-    }
-
-    function maxRedeem(address owner) public view virtual override returns (uint256) {
-        if (address(router) == address(0)) {
-            return balanceOf(owner);
-        }
-        try router.maxRedeem(owner) returns (uint256 limit) {
-            return limit;
-        } catch {
-            return 0;
-        }
-    }
-
-    // --- ERC4626 core overrides ---
-    function _deposit(address caller, address receiver, uint256 assets, uint256 shares) internal virtual override {
-        if (shares == 0) {
-            revert ZeroShares();
-        }
-        if (address(router) == address(0)) {
-            revert RouterNotSet();
-        }
-
-        super._deposit(caller, receiver, assets, shares);
-
-        IERC20(asset()).forceApprove(address(router), assets);
-        router.handleDeposit(caller, assets, shares, receiver);
-        IERC20(asset()).forceApprove(address(router), 0);
-    }
-
-    function withdraw(
-        uint256 assets,
-        address receiver,
-        address owner
-    ) public virtual override returns (uint256 shares) {
-        uint256 maxAssets = maxWithdraw(owner);
-        if (assets > maxAssets) {
-            revert ERC4626ExceedsMaxWithdraw(assets, maxAssets);
-        }
-
-        shares = previewWithdraw(assets);
-        if (shares == 0 && assets > 0) {
-            revert ZeroShares();
-        }
-
-        uint256 maxRedeemShares = maxRedeem(owner);
-        if (shares > maxRedeemShares) {
-            revert ERC4626ExceedsMaxRedeem(shares, maxRedeemShares);
-        }
-
-        uint256 grossAssets = _getGrossAmountRequiredForNet(assets);
-        _withdraw(_msgSender(), receiver, owner, grossAssets, shares);
-        return shares;
-    }
-
-    function redeem(uint256 shares, address receiver, address owner) public virtual override returns (uint256 assets) {
-        uint256 maxRedeemShares = maxRedeem(owner);
-        if (shares > maxRedeemShares) {
-            revert ERC4626ExceedsMaxRedeem(shares, maxRedeemShares);
-        }
-
-        uint256 grossAssets = super.previewRedeem(shares);
-        assets = _getNetAmountAfterFee(grossAssets);
-        _withdraw(_msgSender(), receiver, owner, grossAssets, shares);
-        return assets;
-    }
-
-    function _withdraw(
-        address caller,
-        address receiver,
-        address owner,
-        uint256 assets,
-        uint256 shares
-    ) internal virtual override {
-        if (caller != owner) {
-            _spendAllowance(owner, caller, shares);
-        }
-
-        if (assets == 0 || shares == 0) {
-            if (shares > 0) {
-                _burn(owner, shares);
-            }
-            emit Withdraw(caller, receiver, owner, 0, shares);
-            return;
-        }
-
-        if (address(router) == address(0)) {
-            revert RouterNotSet();
-        }
-
-<<<<<<< HEAD
+    }
+
+    if (address(router) == address(0)) {
+      revert RouterNotSet();
+    }
+
+    _burn(owner, shares);
+
+    uint256 expectedNet = _getNetAmountAfterFee(assets);
+    (uint256 netAssets, ) = router.handleWithdraw(caller, receiver, owner, assets, expectedNet);
+
+    emit Withdraw(caller, receiver, owner, netAssets, shares);
+  }
+
+  // --- Fee management proxies ---
+  function reinvestFees() external returns (uint256 amountReinvested) {
+    if (address(router) == address(0)) {
+      revert RouterNotSet();
+    }
+
+    (uint256 amount, uint256 incentive) = router.reinvestFees();
+    if (incentive > 0) {
+      IERC20(asset()).safeTransfer(_msgSender(), incentive);
+    }
+
+    return amount;
+  }
+
+  function setWithdrawalFee(uint256 feeBps) external onlyRole(FEE_MANAGER_ROLE) {
+    if (address(router) == address(0)) {
+      revert RouterNotSet();
+    }
+    router.setWithdrawalFee(feeBps);
+  }
+
+  function setReinvestIncentive(uint256 incentiveBps) external onlyRole(FEE_MANAGER_ROLE) {
+    if (address(router) == address(0)) {
+      revert RouterNotSet();
+    }
+    router.setReinvestIncentive(incentiveBps);
+  }
+
+  function setSettlementShortfall(uint256 newShortfall) external onlyRole(DEFAULT_ADMIN_ROLE) {
+    if (address(router) == address(0)) {
+      revert RouterNotSet();
+    }
+
+    uint256 current = router.currentShortfall();
+    if (newShortfall >= current) {
+      router.recordShortfall(newShortfall - current);
+    } else {
+      router.clearShortfall(current - newShortfall);
+    }
+  }
+
+  // --- Administration ---
+  function migrateCore(address newRouter, address newCollateralVault) external onlyRole(DEFAULT_ADMIN_ROLE) {
+    if (newRouter == address(0) || newCollateralVault == address(0)) {
+      revert ZeroAddress();
+    }
+
+    IDStakeRouterV2 routerCandidate = IDStakeRouterV2(newRouter);
+    if (routerCandidate.collateralVault() != IDStakeCollateralVaultV2(newCollateralVault)) {
+      revert RouterCollateralMismatch(newRouter, newCollateralVault, address(routerCandidate.collateralVault()));
+    }
+
+    if (routerCandidate.dStakeToken() != address(this)) {
+      revert RouterTokenMismatch(newRouter, address(this), routerCandidate.dStakeToken());
+    }
+
+    router = routerCandidate;
+    collateralVault = IDStakeCollateralVaultV2(newCollateralVault);
+
+    emit RouterSet(newRouter);
+    emit CollateralVaultSet(newCollateralVault);
+  }
+
   // --- Router hooks ---
-  function mintForRouter(address initiator, address receiver, uint256 assets, uint256 shares) external onlyRouter {
+  function mintForRouter(address initiator, address receiver, uint256 assets, uint256 shares) external {
+    if (_msgSender() != address(router)) {
+      revert RouterOnly();
+    }
     if (shares == 0) {
       revert ZeroShares();
     }
@@ -449,114 +361,17 @@
     address owner,
     uint256 netAssets,
     uint256 shares
-  ) external onlyRouter {
+  ) external {
+    if (_msgSender() != address(router)) {
+      revert RouterOnly();
+    }
     if (shares == 0) {
       revert ZeroShares();
     }
     if (initiator != owner) {
       _spendAllowance(owner, initiator, shares);
-=======
-        _burn(owner, shares);
-
-        uint256 expectedNet = _getNetAmountAfterFee(assets);
-        (uint256 netAssets, ) = router.handleWithdraw(caller, receiver, owner, assets, expectedNet);
-
-        emit Withdraw(caller, receiver, owner, netAssets, shares);
-    }
-
-    // --- Fee management proxies ---
-    function reinvestFees() external returns (uint256 amountReinvested) {
-        if (address(router) == address(0)) {
-            revert RouterNotSet();
-        }
-
-        (uint256 amount, uint256 incentive) = router.reinvestFees();
-        if (incentive > 0) {
-            IERC20(asset()).safeTransfer(_msgSender(), incentive);
-        }
-
-        return amount;
-    }
-
-    function setWithdrawalFee(uint256 feeBps) external onlyRole(FEE_MANAGER_ROLE) {
-        if (address(router) == address(0)) {
-            revert RouterNotSet();
-        }
-        router.setWithdrawalFee(feeBps);
-    }
-
-    function setReinvestIncentive(uint256 incentiveBps) external onlyRole(FEE_MANAGER_ROLE) {
-        if (address(router) == address(0)) {
-            revert RouterNotSet();
-        }
-        router.setReinvestIncentive(incentiveBps);
-    }
-
-    function setSettlementShortfall(uint256 newShortfall) external onlyRole(DEFAULT_ADMIN_ROLE) {
-        if (address(router) == address(0)) {
-            revert RouterNotSet();
-        }
-
-        uint256 current = router.currentShortfall();
-        if (newShortfall >= current) {
-            router.recordShortfall(newShortfall - current);
-        } else {
-            router.clearShortfall(current - newShortfall);
-        }
-    }
-
-    // --- Administration ---
-    function migrateCore(address newRouter, address newCollateralVault) external onlyRole(DEFAULT_ADMIN_ROLE) {
-        if (newRouter == address(0) || newCollateralVault == address(0)) {
-            revert ZeroAddress();
-        }
-
-        IDStakeRouterV2 routerCandidate = IDStakeRouterV2(newRouter);
-        if (routerCandidate.collateralVault() != IDStakeCollateralVaultV2(newCollateralVault)) {
-            revert RouterCollateralMismatch(newRouter, newCollateralVault, address(routerCandidate.collateralVault()));
-        }
-
-        if (routerCandidate.dStakeToken() != address(this)) {
-            revert RouterTokenMismatch(newRouter, address(this), routerCandidate.dStakeToken());
-        }
-
-        router = routerCandidate;
-        collateralVault = IDStakeCollateralVaultV2(newCollateralVault);
-
-        emit RouterSet(newRouter);
-        emit CollateralVaultSet(newCollateralVault);
-    }
-
-    // --- Router hooks ---
-    function mintForRouter(address initiator, address receiver, uint256 assets, uint256 shares) external {
-        if (_msgSender() != address(router)) {
-            revert RouterOnly();
-        }
-        if (shares == 0) {
-            revert ZeroShares();
-        }
-        _mint(receiver, shares);
-        emit Deposit(initiator, receiver, assets, shares);
-    }
-
-    function burnFromRouter(
-        address initiator,
-        address receiver,
-        address owner,
-        uint256 netAssets,
-        uint256 shares
-    ) external {
-        if (_msgSender() != address(router)) {
-            revert RouterOnly();
-        }
-        if (shares == 0) {
-            revert ZeroShares();
-        }
-        if (initiator != owner) {
-            _spendAllowance(owner, initiator, shares);
-        }
-        _burn(owner, shares);
-        emit Withdraw(initiator, receiver, owner, netAssets, shares);
->>>>>>> b59e158e
-    }
+    }
+    _burn(owner, shares);
+    emit Withdraw(initiator, receiver, owner, netAssets, shares);
+  }
 }