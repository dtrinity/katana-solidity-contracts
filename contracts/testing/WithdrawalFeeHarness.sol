--- conflicted
+++ resolved
@@ -1,10 +1,15 @@
 // SPDX-License-Identifier: MIT
 pragma solidity ^0.8.20;
 
+import "contracts/common/BasisPointConstants.sol";
+import "contracts/common/SupportsWithdrawalFee.sol";
 import "contracts/common/WithdrawalFeeMath.sol";
 
-<<<<<<< HEAD
-contract WithdrawalFeeHarness {
+contract WithdrawalFeeHarness is SupportsWithdrawalFee {
+  constructor(uint256 initialFeeBps) {
+    _initializeWithdrawalFee(initialFeeBps);
+  }
+
   function calculate(uint256 grossAmount, uint256 feeBps) external pure returns (uint256) {
     return WithdrawalFeeMath.calculateWithdrawalFee(grossAmount, feeBps);
   }
@@ -16,19 +21,13 @@
   function grossFromNet(uint256 netAmount, uint256 feeBps) external pure returns (uint256) {
     return WithdrawalFeeMath.grossFromNet(netAmount, feeBps);
   }
-=======
-contract WithdrawalFeeHarness is SupportsWithdrawalFee {
-    constructor(uint256 initialFeeBps) {
-        _initializeWithdrawalFee(initialFeeBps);
-    }
 
-    function calc(uint256 amount) external view returns (uint256) {
-        return _calculateWithdrawalFee(amount);
-    }
+  function calc(uint256 grossAmount) external view returns (uint256) {
+    return _calculateWithdrawalFee(grossAmount);
+  }
 
-    // Set reasonable max fee default of 5% to prevent accidental high fees
-    function _maxWithdrawalFeeBps() internal pure override returns (uint256) {
-        return 5 * BasisPointConstants.ONE_PERCENT_BPS; // 5%
-    }
->>>>>>> b59e158e
+  // Allow harness tests to explore high-but-reasonable fee caps without bricking the instance.
+  function _maxWithdrawalFeeBps() internal pure override returns (uint256) {
+    return 5 * BasisPointConstants.ONE_PERCENT_BPS; // 5%
+  }
 }