--- conflicted
+++ resolved
@@ -174,59 +174,6 @@
         },
       },
     },
-<<<<<<< HEAD
-    dLend: {
-      providerID: 1, // Arbitrary as long as we don't repeat
-      flashLoanPremium: {
-        total: 0.0005e4, // 0.05%
-        protocol: 0.0004e4, // 0.04%
-      },
-      rateStrategies: [
-        rateStrategyHighLiquidityVolatile,
-        rateStrategyMediumLiquidityVolatile,
-        rateStrategyHighLiquidityStable,
-        rateStrategyMediumLiquidityStable,
-      ],
-      reservesConfig: {
-        dUSD: strategyDUSD,
-        dETH: strategyDETH,
-        stETH: strategySTETH,
-        sfrxUSD: strategySFRXUSD,
-        WETH: strategyWETH,
-      },
-    },
-    odos: {
-      router: odoRouterV2Address,
-    },
-    dStake: {
-      sdUSD: {
-        dStable: emptyStringIfUndefined(dUSDDeployment?.address),
-        name: "Staked dUSD",
-        symbol: "sdUSD",
-        initialAdmin: governanceSafeMultisig,
-        initialFeeManager: governanceSafeMultisig,
-        initialWithdrawalFeeBps: 0.1 * ONE_PERCENT_BPS, // 0.1%
-        adapters: [
-          {
-            strategyShare: emptyStringIfUndefined(dLendATokenWrapperDUSDDeployment?.address),
-            adapterContract: "WrappedDLendConversionAdapter",
-          },
-        ],
-        defaultDepositStrategyShare: emptyStringIfUndefined(dLendATokenWrapperDUSDDeployment?.address),
-        collateralVault: "DStakeCollateralVaultV2_sdUSD", // Keep in sync with deploy ID constants
-        collateralExchangers: [governanceSafeMultisig],
-        dLendRewardManager: {
-          managedStrategyShare: emptyStringIfUndefined(dLendATokenWrapperDUSDDeployment?.address), // StaticATokenLM wrapper
-          dLendAssetToClaimFor: emptyStringIfUndefined(aTokenDUSDDeployment?.address), // dLEND aToken for dUSD
-          dLendRewardsController: emptyStringIfUndefined(rewardsControllerDeployment?.address), // RewardsController proxy
-          treasury: governanceSafeMultisig,
-          maxTreasuryFeeBps: 20 * ONE_PERCENT_BPS, // 20%
-          initialTreasuryFeeBps: 0 * ONE_PERCENT_BPS, // 0%
-          initialExchangeThreshold: 100n * 10n ** BigInt(dUSDDecimals), // 100 sdUSD
-        },
-      },
-    },
-=======
     // Not launching dSTAKE until later
     // dStake: {
     //   sdUSD: {
@@ -277,7 +224,6 @@
     //     },
     //   },
     // },
->>>>>>> 27feec1b
     // Not launching dBOOST yet, so keep disabled for now
     // vesting: {
     //   name: "dBOOST sdUSD Season 1",
